name = "TSX"
path_suffixes = ["tsx"]
line_comment = "// "
autoclose_before = ";:.,=}])>"
brackets = [
    { start = "{", end = "}", close = true, newline = true },
    { start = "[", end = "]", close = true, newline = true },
    { start = "(", end = ")", close = true, newline = true },
    { start = "<", end = ">", close = false, newline = true, not_in = ["string", "comment"] },
    { start = "\"", end = "\"", close = true, newline = false, not_in = ["string"] },
    { start = "'", end = "'", close = true, newline = false, not_in = ["string", "comment"] },
    { start = "`", end = "`", close = true, newline = false, not_in = ["string"] },
    { start = "/*", end = " */", close = true, newline = false, not_in = ["string", "comment"] },
]
<<<<<<< HEAD
scope_opt_in_language_servers = ["tailwindcss-language-server"]
=======
word_characters = ["#", "$"]
>>>>>>> b9495591

[overrides.element]
line_comment = { remove = true }
block_comment = ["{/* ", " */}"]

[overrides.string]
word_characters = ["-"]
opt_into_language_servers = ["tailwindcss-language-server"]<|MERGE_RESOLUTION|>--- conflicted
+++ resolved
@@ -12,11 +12,8 @@
     { start = "`", end = "`", close = true, newline = false, not_in = ["string"] },
     { start = "/*", end = " */", close = true, newline = false, not_in = ["string", "comment"] },
 ]
-<<<<<<< HEAD
+word_characters = ["#", "$"]
 scope_opt_in_language_servers = ["tailwindcss-language-server"]
-=======
-word_characters = ["#", "$"]
->>>>>>> b9495591
 
 [overrides.element]
 line_comment = { remove = true }
