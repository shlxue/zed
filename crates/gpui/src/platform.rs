mod app_menu;
mod keyboard;
mod keystroke;

#[cfg(any(target_os = "linux", target_os = "freebsd"))]
mod linux;

#[cfg(target_os = "macos")]
mod mac;

#[cfg(any(
    all(
        any(target_os = "linux", target_os = "freebsd"),
        any(feature = "x11", feature = "wayland")
    ),
    target_os = "windows",
    feature = "macos-blade"
))]
mod blade;

#[cfg(any(test, feature = "test-support"))]
mod test;

#[cfg(target_os = "windows")]
mod windows;

#[cfg(all(
    feature = "screen-capture",
    any(target_os = "linux", target_os = "freebsd"),
    any(feature = "wayland", feature = "x11"),
))]
pub(crate) mod scap_screen_capture;

use crate::{
    Action, AnyWindowHandle, App, AsyncWindowContext, BackgroundExecutor, Bounds,
    DEFAULT_WINDOW_SIZE, DevicePixels, DispatchEventResult, Font, FontId, FontMetrics, FontRun,
    ForegroundExecutor, GlyphId, GpuSpecs, ImageSource, Keymap, LineLayout, Pixels, PlatformInput,
    Point, RenderGlyphParams, RenderImage, RenderImageParams, RenderSvgParams, ScaledPixels, Scene,
    ShapedGlyph, ShapedRun, SharedString, Size, SvgRenderer, SvgSize, Task, TaskLabel, Window,
    WindowControlArea, hash, point, px, size,
};
use anyhow::Result;
use async_task::Runnable;
use futures::channel::oneshot;
use image::codecs::gif::GifDecoder;
use image::{AnimationDecoder as _, Frame};
use parking::Unparker;
use raw_window_handle::{HasDisplayHandle, HasWindowHandle};
use schemars::JsonSchema;
use seahash::SeaHasher;
use serde::{Deserialize, Serialize};
use smallvec::SmallVec;
use std::borrow::Cow;
use std::hash::{Hash, Hasher};
use std::io::Cursor;
use std::ops;
use std::time::{Duration, Instant};
use std::{
    fmt::{self, Debug},
    ops::Range,
    path::{Path, PathBuf},
    rc::Rc,
    sync::Arc,
};
use strum::EnumIter;
use uuid::Uuid;

pub use app_menu::*;
pub use keyboard::*;
pub use keystroke::*;

#[cfg(any(target_os = "linux", target_os = "freebsd"))]
pub(crate) use linux::*;
#[cfg(target_os = "macos")]
pub(crate) use mac::*;
pub use semantic_version::SemanticVersion;
#[cfg(any(test, feature = "test-support"))]
pub(crate) use test::*;
#[cfg(target_os = "windows")]
pub(crate) use windows::*;

#[cfg(any(test, feature = "test-support"))]
pub use test::{TestDispatcher, TestScreenCaptureSource, TestScreenCaptureStream};

/// Returns a background executor for the current platform.
pub fn background_executor() -> BackgroundExecutor {
    current_platform(true).background_executor()
}

#[cfg(target_os = "macos")]
pub(crate) fn current_platform(headless: bool) -> Rc<dyn Platform> {
    Rc::new(MacPlatform::new(headless))
}

#[cfg(any(target_os = "linux", target_os = "freebsd"))]
pub(crate) fn current_platform(headless: bool) -> Rc<dyn Platform> {
    #[cfg(feature = "x11")]
    use anyhow::Context as _;

    if headless {
        return Rc::new(HeadlessClient::new());
    }

    match guess_compositor() {
        #[cfg(feature = "wayland")]
        "Wayland" => Rc::new(WaylandClient::new()),

        #[cfg(feature = "x11")]
        "X11" => Rc::new(
            X11Client::new()
                .context("Failed to initialize X11 client.")
                .unwrap(),
        ),

        "Headless" => Rc::new(HeadlessClient::new()),
        _ => unreachable!(),
    }
}

/// Return which compositor we're guessing we'll use.
/// Does not attempt to connect to the given compositor
#[cfg(any(target_os = "linux", target_os = "freebsd"))]
#[inline]
pub fn guess_compositor() -> &'static str {
    if std::env::var_os("ZED_HEADLESS").is_some() {
        return "Headless";
    }

    #[cfg(feature = "wayland")]
    let wayland_display = std::env::var_os("WAYLAND_DISPLAY");
    #[cfg(not(feature = "wayland"))]
    let wayland_display: Option<std::ffi::OsString> = None;

    #[cfg(feature = "x11")]
    let x11_display = std::env::var_os("DISPLAY");
    #[cfg(not(feature = "x11"))]
    let x11_display: Option<std::ffi::OsString> = None;

    let use_wayland = wayland_display.is_some_and(|display| !display.is_empty());
    let use_x11 = x11_display.is_some_and(|display| !display.is_empty());

    if use_wayland {
        "Wayland"
    } else if use_x11 {
        "X11"
    } else {
        "Headless"
    }
}

#[cfg(target_os = "windows")]
pub(crate) fn current_platform(_headless: bool) -> Rc<dyn Platform> {
    Rc::new(
        WindowsPlatform::new()
            .inspect_err(|err| show_error("Failed to launch", err.to_string()))
            .unwrap(),
    )
}

pub(crate) trait Platform: 'static {
    fn background_executor(&self) -> BackgroundExecutor;
    fn foreground_executor(&self) -> ForegroundExecutor;
    fn text_system(&self) -> Arc<dyn PlatformTextSystem>;

    fn run(&self, on_finish_launching: Box<dyn 'static + FnOnce()>);
    fn quit(&self);
    fn restart(&self, binary_path: Option<PathBuf>);
    fn activate(&self, ignoring_other_apps: bool);
    fn hide(&self);
    fn hide_other_apps(&self);
    fn unhide_other_apps(&self);

    fn displays(&self) -> Vec<Rc<dyn PlatformDisplay>>;
    fn primary_display(&self) -> Option<Rc<dyn PlatformDisplay>>;
    fn active_window(&self) -> Option<AnyWindowHandle>;
    fn window_stack(&self) -> Option<Vec<AnyWindowHandle>> {
        None
    }

    #[cfg(feature = "screen-capture")]
    fn is_screen_capture_supported(&self) -> bool;
<<<<<<< HEAD
    fn screen_capture_sources(&self)
    -> oneshot::Receiver<Result<Vec<Rc<dyn ScreenCaptureSource>>>>;
=======
    #[cfg(not(feature = "screen-capture"))]
    fn is_screen_capture_supported(&self) -> bool {
        false
    }
    #[cfg(feature = "screen-capture")]
    fn screen_capture_sources(
        &self,
    ) -> oneshot::Receiver<Result<Vec<Box<dyn ScreenCaptureSource>>>>;
    #[cfg(not(feature = "screen-capture"))]
    fn screen_capture_sources(
        &self,
    ) -> oneshot::Receiver<anyhow::Result<Vec<Box<dyn ScreenCaptureSource>>>> {
        let (sources_tx, sources_rx) = oneshot::channel();
        sources_tx
            .send(Err(anyhow::anyhow!(
                "gpui was compiled without the screen-capture feature"
            )))
            .ok();
        sources_rx
    }
>>>>>>> cdb7564d

    fn open_window(
        &self,
        handle: AnyWindowHandle,
        options: WindowParams,
    ) -> anyhow::Result<Box<dyn PlatformWindow>>;

    /// Returns the appearance of the application's windows.
    fn window_appearance(&self) -> WindowAppearance;

    fn open_url(&self, url: &str);
    fn on_open_urls(&self, callback: Box<dyn FnMut(Vec<String>)>);
    fn register_url_scheme(&self, url: &str) -> Task<Result<()>>;

    fn prompt_for_paths(
        &self,
        options: PathPromptOptions,
    ) -> oneshot::Receiver<Result<Option<Vec<PathBuf>>>>;
    fn prompt_for_new_path(&self, directory: &Path) -> oneshot::Receiver<Result<Option<PathBuf>>>;
    fn can_select_mixed_files_and_dirs(&self) -> bool;
    fn reveal_path(&self, path: &Path);
    fn open_with_system(&self, path: &Path);

    fn on_quit(&self, callback: Box<dyn FnMut()>);
    fn on_reopen(&self, callback: Box<dyn FnMut()>);
    fn on_keyboard_layout_change(&self, callback: Box<dyn FnMut()>);

    fn set_menus(&self, menus: Vec<Menu>, keymap: &Keymap);
    fn get_menus(&self) -> Option<Vec<OwnedMenu>> {
        None
    }

    fn set_dock_menu(&self, menu: Vec<MenuItem>, keymap: &Keymap);
    fn perform_dock_menu_action(&self, _action: usize) {}
    fn add_recent_document(&self, _path: &Path) {}
    fn update_jump_list(
        &self,
        _menus: Vec<MenuItem>,
        _entries: Vec<SmallVec<[PathBuf; 2]>>,
    ) -> Vec<SmallVec<[PathBuf; 2]>> {
        Vec::new()
    }
    fn on_app_menu_action(&self, callback: Box<dyn FnMut(&dyn Action)>);
    fn on_will_open_app_menu(&self, callback: Box<dyn FnMut()>);
    fn on_validate_app_menu_command(&self, callback: Box<dyn FnMut(&dyn Action) -> bool>);
    fn keyboard_layout(&self) -> Box<dyn PlatformKeyboardLayout>;

    fn compositor_name(&self) -> &'static str {
        ""
    }
    fn app_path(&self) -> Result<PathBuf>;
    fn path_for_auxiliary_executable(&self, name: &str) -> Result<PathBuf>;

    fn set_cursor_style(&self, style: CursorStyle);
    fn should_auto_hide_scrollbars(&self) -> bool;

    #[cfg(any(target_os = "linux", target_os = "freebsd"))]
    fn write_to_primary(&self, item: ClipboardItem);
    fn write_to_clipboard(&self, item: ClipboardItem);
    #[cfg(any(target_os = "linux", target_os = "freebsd"))]
    fn read_from_primary(&self) -> Option<ClipboardItem>;
    fn read_from_clipboard(&self) -> Option<ClipboardItem>;

    fn write_credentials(&self, url: &str, username: &str, password: &[u8]) -> Task<Result<()>>;
    fn read_credentials(&self, url: &str) -> Task<Result<Option<(String, Vec<u8>)>>>;
    fn delete_credentials(&self, url: &str) -> Task<Result<()>>;
}

/// A handle to a platform's display, e.g. a monitor or laptop screen.
pub trait PlatformDisplay: Send + Sync + Debug {
    /// Get the ID for this display
    fn id(&self) -> DisplayId;

    /// Returns a stable identifier for this display that can be persisted and used
    /// across system restarts.
    fn uuid(&self) -> Result<Uuid>;

    /// Get the bounds for this display
    fn bounds(&self) -> Bounds<Pixels>;

    /// Get the default bounds for this display to place a window
    fn default_bounds(&self) -> Bounds<Pixels> {
        let center = self.bounds().center();
        let offset = DEFAULT_WINDOW_SIZE / 2.0;
        let origin = point(center.x - offset.width, center.y - offset.height);
        Bounds::new(origin, DEFAULT_WINDOW_SIZE)
    }
}

/// Metadata for a given [ScreenCaptureSource]
#[derive(Clone)]
pub struct SourceMetadata {
    /// Opaque identifier of this screen.
    pub id: u64,
    /// Human-readable label for this source.
    pub label: Option<SharedString>,
    /// Whether this source is the main display.
    pub is_main: Option<bool>,
    /// Video resolution of this source.
    pub resolution: Size<DevicePixels>,
}

/// A source of on-screen video content that can be captured.
pub trait ScreenCaptureSource {
    /// Returns metadata for this source.
    fn metadata(&self) -> Result<SourceMetadata>;

    /// Start capture video from this source, invoking the given callback
    /// with each frame.
    fn stream(
        &self,
        foreground_executor: &ForegroundExecutor,
        frame_callback: Box<dyn Fn(ScreenCaptureFrame) + Send>,
    ) -> oneshot::Receiver<Result<Box<dyn ScreenCaptureStream>>>;
}

/// A video stream captured from a screen.
pub trait ScreenCaptureStream {
    /// Returns metadata for this source.
    fn metadata(&self) -> Result<SourceMetadata>;
}

/// A frame of video captured from a screen.
pub struct ScreenCaptureFrame(pub PlatformScreenCaptureFrame);

/// An opaque identifier for a hardware display
#[derive(PartialEq, Eq, Hash, Copy, Clone)]
pub struct DisplayId(pub(crate) u32);

impl From<DisplayId> for u32 {
    fn from(id: DisplayId) -> Self {
        id.0
    }
}

impl Debug for DisplayId {
    fn fmt(&self, f: &mut fmt::Formatter<'_>) -> fmt::Result {
        write!(f, "DisplayId({})", self.0)
    }
}

unsafe impl Send for DisplayId {}

/// Which part of the window to resize
#[derive(Debug, Clone, Copy, PartialEq, Eq)]
pub enum ResizeEdge {
    /// The top edge
    Top,
    /// The top right corner
    TopRight,
    /// The right edge
    Right,
    /// The bottom right corner
    BottomRight,
    /// The bottom edge
    Bottom,
    /// The bottom left corner
    BottomLeft,
    /// The left edge
    Left,
    /// The top left corner
    TopLeft,
}

/// A type to describe the appearance of a window
#[derive(Debug, Copy, Clone, Eq, PartialEq, Hash, Default)]
pub enum WindowDecorations {
    #[default]
    /// Server side decorations
    Server,
    /// Client side decorations
    Client,
}

/// A type to describe how this window is currently configured
#[derive(Debug, Copy, Clone, Eq, PartialEq, Hash, Default)]
pub enum Decorations {
    /// The window is configured to use server side decorations
    #[default]
    Server,
    /// The window is configured to use client side decorations
    Client {
        /// The edge tiling state
        tiling: Tiling,
    },
}

/// What window controls this platform supports
#[derive(Debug, Copy, Clone, Eq, PartialEq, Hash)]
pub struct WindowControls {
    /// Whether this platform supports fullscreen
    pub fullscreen: bool,
    /// Whether this platform supports maximize
    pub maximize: bool,
    /// Whether this platform supports minimize
    pub minimize: bool,
    /// Whether this platform supports a window menu
    pub window_menu: bool,
}

impl Default for WindowControls {
    fn default() -> Self {
        // Assume that we can do anything, unless told otherwise
        Self {
            fullscreen: true,
            maximize: true,
            minimize: true,
            window_menu: true,
        }
    }
}

/// A type to describe which sides of the window are currently tiled in some way
#[derive(Debug, Copy, Clone, Eq, PartialEq, Hash, Default)]
pub struct Tiling {
    /// Whether the top edge is tiled
    pub top: bool,
    /// Whether the left edge is tiled
    pub left: bool,
    /// Whether the right edge is tiled
    pub right: bool,
    /// Whether the bottom edge is tiled
    pub bottom: bool,
}

impl Tiling {
    /// Initializes a [`Tiling`] type with all sides tiled
    pub fn tiled() -> Self {
        Self {
            top: true,
            left: true,
            right: true,
            bottom: true,
        }
    }

    /// Whether any edge is tiled
    pub fn is_tiled(&self) -> bool {
        self.top || self.left || self.right || self.bottom
    }
}

#[derive(Debug, Copy, Clone, Eq, PartialEq, Default)]
pub(crate) struct RequestFrameOptions {
    pub(crate) require_presentation: bool,
}

pub(crate) trait PlatformWindow: HasWindowHandle + HasDisplayHandle {
    fn bounds(&self) -> Bounds<Pixels>;
    fn is_maximized(&self) -> bool;
    fn window_bounds(&self) -> WindowBounds;
    fn content_size(&self) -> Size<Pixels>;
    fn resize(&mut self, size: Size<Pixels>);
    fn scale_factor(&self) -> f32;
    fn appearance(&self) -> WindowAppearance;
    fn display(&self) -> Option<Rc<dyn PlatformDisplay>>;
    fn mouse_position(&self) -> Point<Pixels>;
    fn modifiers(&self) -> Modifiers;
    fn capslock(&self) -> Capslock;
    fn set_input_handler(&mut self, input_handler: PlatformInputHandler);
    fn take_input_handler(&mut self) -> Option<PlatformInputHandler>;
    fn prompt(
        &self,
        level: PromptLevel,
        msg: &str,
        detail: Option<&str>,
        answers: &[PromptButton],
    ) -> Option<oneshot::Receiver<usize>>;
    fn activate(&self);
    fn is_active(&self) -> bool;
    fn is_hovered(&self) -> bool;
    fn set_title(&mut self, title: &str);
    fn set_background_appearance(&self, background_appearance: WindowBackgroundAppearance);
    fn minimize(&self);
    fn zoom(&self);
    fn toggle_fullscreen(&self);
    fn is_fullscreen(&self) -> bool;
    fn on_request_frame(&self, callback: Box<dyn FnMut(RequestFrameOptions)>);
    fn on_input(&self, callback: Box<dyn FnMut(PlatformInput) -> DispatchEventResult>);
    fn on_active_status_change(&self, callback: Box<dyn FnMut(bool)>);
    fn on_hover_status_change(&self, callback: Box<dyn FnMut(bool)>);
    fn on_resize(&self, callback: Box<dyn FnMut(Size<Pixels>, f32)>);
    fn on_moved(&self, callback: Box<dyn FnMut()>);
    fn on_should_close(&self, callback: Box<dyn FnMut() -> bool>);
    fn on_hit_test_window_control(&self, callback: Box<dyn FnMut() -> Option<WindowControlArea>>);
    fn on_close(&self, callback: Box<dyn FnOnce()>);
    fn on_appearance_changed(&self, callback: Box<dyn FnMut()>);
    fn draw(&self, scene: &Scene);
    fn completed_frame(&self) {}
    fn sprite_atlas(&self) -> Arc<dyn PlatformAtlas>;

    // macOS specific methods
    fn set_edited(&mut self, _edited: bool) {}
    fn show_character_palette(&self) {}
    fn titlebar_double_click(&self) {}

    #[cfg(target_os = "windows")]
    fn get_raw_handle(&self) -> windows::HWND;

    // Linux specific methods
    fn inner_window_bounds(&self) -> WindowBounds {
        self.window_bounds()
    }
    fn request_decorations(&self, _decorations: WindowDecorations) {}
    fn show_window_menu(&self, _position: Point<Pixels>) {}
    fn start_window_move(&self) {}
    fn start_window_resize(&self, _edge: ResizeEdge) {}
    fn window_decorations(&self) -> Decorations {
        Decorations::Server
    }
    fn set_app_id(&mut self, _app_id: &str) {}
    fn map_window(&mut self) -> anyhow::Result<()> {
        Ok(())
    }
    fn window_controls(&self) -> WindowControls {
        WindowControls::default()
    }
    fn set_client_inset(&self, _inset: Pixels) {}
    fn gpu_specs(&self) -> Option<GpuSpecs>;

    fn update_ime_position(&self, _bounds: Bounds<ScaledPixels>);

    #[cfg(any(test, feature = "test-support"))]
    fn as_test(&mut self) -> Option<&mut TestWindow> {
        None
    }
}

/// This type is public so that our test macro can generate and use it, but it should not
/// be considered part of our public API.
#[doc(hidden)]
pub trait PlatformDispatcher: Send + Sync {
    fn is_main_thread(&self) -> bool;
    fn dispatch(&self, runnable: Runnable, label: Option<TaskLabel>);
    fn dispatch_on_main_thread(&self, runnable: Runnable);
    fn dispatch_after(&self, duration: Duration, runnable: Runnable);
    fn park(&self, timeout: Option<Duration>) -> bool;
    fn unparker(&self) -> Unparker;
    fn now(&self) -> Instant {
        Instant::now()
    }

    #[cfg(any(test, feature = "test-support"))]
    fn as_test(&self) -> Option<&TestDispatcher> {
        None
    }
}

pub(crate) trait PlatformTextSystem: Send + Sync {
    fn add_fonts(&self, fonts: Vec<Cow<'static, [u8]>>) -> Result<()>;
    fn all_font_names(&self) -> Vec<String>;
    fn font_id(&self, descriptor: &Font) -> Result<FontId>;
    fn font_metrics(&self, font_id: FontId) -> FontMetrics;
    fn typographic_bounds(&self, font_id: FontId, glyph_id: GlyphId) -> Result<Bounds<f32>>;
    fn advance(&self, font_id: FontId, glyph_id: GlyphId) -> Result<Size<f32>>;
    fn glyph_for_char(&self, font_id: FontId, ch: char) -> Option<GlyphId>;
    fn glyph_raster_bounds(&self, params: &RenderGlyphParams) -> Result<Bounds<DevicePixels>>;
    fn rasterize_glyph(
        &self,
        params: &RenderGlyphParams,
        raster_bounds: Bounds<DevicePixels>,
    ) -> Result<(Size<DevicePixels>, Vec<u8>)>;
    fn layout_line(&self, text: &str, font_size: Pixels, runs: &[FontRun]) -> LineLayout;
}

pub(crate) struct NoopTextSystem;

impl NoopTextSystem {
    #[allow(dead_code)]
    pub fn new() -> Self {
        Self
    }
}

impl PlatformTextSystem for NoopTextSystem {
    fn add_fonts(&self, _fonts: Vec<Cow<'static, [u8]>>) -> Result<()> {
        Ok(())
    }

    fn all_font_names(&self) -> Vec<String> {
        Vec::new()
    }

    fn font_id(&self, _descriptor: &Font) -> Result<FontId> {
        return Ok(FontId(1));
    }

    fn font_metrics(&self, _font_id: FontId) -> FontMetrics {
        FontMetrics {
            units_per_em: 1000,
            ascent: 1025.0,
            descent: -275.0,
            line_gap: 0.0,
            underline_position: -95.0,
            underline_thickness: 60.0,
            cap_height: 698.0,
            x_height: 516.0,
            bounding_box: Bounds {
                origin: Point {
                    x: -260.0,
                    y: -245.0,
                },
                size: Size {
                    width: 1501.0,
                    height: 1364.0,
                },
            },
        }
    }

    fn typographic_bounds(&self, _font_id: FontId, _glyph_id: GlyphId) -> Result<Bounds<f32>> {
        Ok(Bounds {
            origin: Point { x: 54.0, y: 0.0 },
            size: size(392.0, 528.0),
        })
    }

    fn advance(&self, _font_id: FontId, glyph_id: GlyphId) -> Result<Size<f32>> {
        Ok(size(600.0 * glyph_id.0 as f32, 0.0))
    }

    fn glyph_for_char(&self, _font_id: FontId, ch: char) -> Option<GlyphId> {
        Some(GlyphId(ch.len_utf16() as u32))
    }

    fn glyph_raster_bounds(&self, _params: &RenderGlyphParams) -> Result<Bounds<DevicePixels>> {
        Ok(Default::default())
    }

    fn rasterize_glyph(
        &self,
        _params: &RenderGlyphParams,
        raster_bounds: Bounds<DevicePixels>,
    ) -> Result<(Size<DevicePixels>, Vec<u8>)> {
        Ok((raster_bounds.size, Vec::new()))
    }

    fn layout_line(&self, text: &str, font_size: Pixels, _runs: &[FontRun]) -> LineLayout {
        let mut position = px(0.);
        let metrics = self.font_metrics(FontId(0));
        let em_width = font_size
            * self
                .advance(FontId(0), self.glyph_for_char(FontId(0), 'm').unwrap())
                .unwrap()
                .width
            / metrics.units_per_em as f32;
        let mut glyphs = Vec::new();
        for (ix, c) in text.char_indices() {
            if let Some(glyph) = self.glyph_for_char(FontId(0), c) {
                glyphs.push(ShapedGlyph {
                    id: glyph,
                    position: point(position, px(0.)),
                    index: ix,
                    is_emoji: glyph.0 == 2,
                });
                if glyph.0 == 2 {
                    position += em_width * 2.0;
                } else {
                    position += em_width;
                }
            } else {
                position += em_width
            }
        }
        let mut runs = Vec::default();
        if glyphs.len() > 0 {
            runs.push(ShapedRun {
                font_id: FontId(0),
                glyphs,
            });
        } else {
            position = px(0.);
        }

        LineLayout {
            font_size,
            width: position,
            ascent: font_size * (metrics.ascent / metrics.units_per_em as f32),
            descent: font_size * (metrics.descent / metrics.units_per_em as f32),
            runs,
            len: text.len(),
        }
    }
}

#[derive(PartialEq, Eq, Hash, Clone)]
pub(crate) enum AtlasKey {
    Glyph(RenderGlyphParams),
    Svg(RenderSvgParams),
    Image(RenderImageParams),
}

impl AtlasKey {
    #[cfg_attr(
        all(
            any(target_os = "linux", target_os = "freebsd"),
            not(any(feature = "x11", feature = "wayland"))
        ),
        allow(dead_code)
    )]
    pub(crate) fn texture_kind(&self) -> AtlasTextureKind {
        match self {
            AtlasKey::Glyph(params) => {
                if params.is_emoji {
                    AtlasTextureKind::Polychrome
                } else {
                    AtlasTextureKind::Monochrome
                }
            }
            AtlasKey::Svg(_) => AtlasTextureKind::Monochrome,
            AtlasKey::Image(_) => AtlasTextureKind::Polychrome,
        }
    }
}

impl From<RenderGlyphParams> for AtlasKey {
    fn from(params: RenderGlyphParams) -> Self {
        Self::Glyph(params)
    }
}

impl From<RenderSvgParams> for AtlasKey {
    fn from(params: RenderSvgParams) -> Self {
        Self::Svg(params)
    }
}

impl From<RenderImageParams> for AtlasKey {
    fn from(params: RenderImageParams) -> Self {
        Self::Image(params)
    }
}

pub(crate) trait PlatformAtlas: Send + Sync {
    fn get_or_insert_with<'a>(
        &self,
        key: &AtlasKey,
        build: &mut dyn FnMut() -> Result<Option<(Size<DevicePixels>, Cow<'a, [u8]>)>>,
    ) -> Result<Option<AtlasTile>>;
    fn remove(&self, key: &AtlasKey);
}

struct AtlasTextureList<T> {
    textures: Vec<Option<T>>,
    free_list: Vec<usize>,
}

impl<T> Default for AtlasTextureList<T> {
    fn default() -> Self {
        Self {
            textures: Vec::default(),
            free_list: Vec::default(),
        }
    }
}

impl<T> ops::Index<usize> for AtlasTextureList<T> {
    type Output = Option<T>;

    fn index(&self, index: usize) -> &Self::Output {
        &self.textures[index]
    }
}

impl<T> AtlasTextureList<T> {
    #[allow(unused)]
    fn drain(&mut self) -> std::vec::Drain<'_, Option<T>> {
        self.free_list.clear();
        self.textures.drain(..)
    }

    #[allow(dead_code)]
    fn iter_mut(&mut self) -> impl DoubleEndedIterator<Item = &mut T> {
        self.textures.iter_mut().flatten()
    }
}

#[derive(Clone, Debug, PartialEq, Eq)]
#[repr(C)]
pub(crate) struct AtlasTile {
    pub(crate) texture_id: AtlasTextureId,
    pub(crate) tile_id: TileId,
    pub(crate) padding: u32,
    pub(crate) bounds: Bounds<DevicePixels>,
}

#[derive(Clone, Copy, Debug, PartialEq, Eq, Hash)]
#[repr(C)]
pub(crate) struct AtlasTextureId {
    // We use u32 instead of usize for Metal Shader Language compatibility
    pub(crate) index: u32,
    pub(crate) kind: AtlasTextureKind,
}

#[derive(Clone, Copy, Debug, PartialEq, Eq, Hash)]
#[repr(C)]
#[cfg_attr(
    all(
        any(target_os = "linux", target_os = "freebsd"),
        not(any(feature = "x11", feature = "wayland"))
    ),
    allow(dead_code)
)]
pub(crate) enum AtlasTextureKind {
    Monochrome = 0,
    Polychrome = 1,
}

#[derive(Clone, Copy, Debug, PartialEq, Eq, PartialOrd, Ord)]
#[repr(C)]
pub(crate) struct TileId(pub(crate) u32);

impl From<etagere::AllocId> for TileId {
    fn from(id: etagere::AllocId) -> Self {
        Self(id.serialize())
    }
}

impl From<TileId> for etagere::AllocId {
    fn from(id: TileId) -> Self {
        Self::deserialize(id.0)
    }
}

pub(crate) struct PlatformInputHandler {
    cx: AsyncWindowContext,
    handler: Box<dyn InputHandler>,
}

#[cfg_attr(
    all(
        any(target_os = "linux", target_os = "freebsd"),
        not(any(feature = "x11", feature = "wayland"))
    ),
    allow(dead_code)
)]
impl PlatformInputHandler {
    pub fn new(cx: AsyncWindowContext, handler: Box<dyn InputHandler>) -> Self {
        Self { cx, handler }
    }

    fn selected_text_range(&mut self, ignore_disabled_input: bool) -> Option<UTF16Selection> {
        self.cx
            .update(|window, cx| {
                self.handler
                    .selected_text_range(ignore_disabled_input, window, cx)
            })
            .ok()
            .flatten()
    }

    #[cfg_attr(target_os = "windows", allow(dead_code))]
    fn marked_text_range(&mut self) -> Option<Range<usize>> {
        self.cx
            .update(|window, cx| self.handler.marked_text_range(window, cx))
            .ok()
            .flatten()
    }

    #[cfg_attr(
        any(target_os = "linux", target_os = "freebsd", target_os = "windows"),
        allow(dead_code)
    )]
    fn text_for_range(
        &mut self,
        range_utf16: Range<usize>,
        adjusted: &mut Option<Range<usize>>,
    ) -> Option<String> {
        self.cx
            .update(|window, cx| {
                self.handler
                    .text_for_range(range_utf16, adjusted, window, cx)
            })
            .ok()
            .flatten()
    }

    fn replace_text_in_range(&mut self, replacement_range: Option<Range<usize>>, text: &str) {
        self.cx
            .update(|window, cx| {
                self.handler
                    .replace_text_in_range(replacement_range, text, window, cx);
            })
            .ok();
    }

    pub fn replace_and_mark_text_in_range(
        &mut self,
        range_utf16: Option<Range<usize>>,
        new_text: &str,
        new_selected_range: Option<Range<usize>>,
    ) {
        self.cx
            .update(|window, cx| {
                self.handler.replace_and_mark_text_in_range(
                    range_utf16,
                    new_text,
                    new_selected_range,
                    window,
                    cx,
                )
            })
            .ok();
    }

    #[cfg_attr(target_os = "windows", allow(dead_code))]
    fn unmark_text(&mut self) {
        self.cx
            .update(|window, cx| self.handler.unmark_text(window, cx))
            .ok();
    }

    fn bounds_for_range(&mut self, range_utf16: Range<usize>) -> Option<Bounds<Pixels>> {
        self.cx
            .update(|window, cx| self.handler.bounds_for_range(range_utf16, window, cx))
            .ok()
            .flatten()
    }

    #[allow(dead_code)]
    fn apple_press_and_hold_enabled(&mut self) -> bool {
        self.handler.apple_press_and_hold_enabled()
    }

    pub(crate) fn dispatch_input(&mut self, input: &str, window: &mut Window, cx: &mut App) {
        self.handler.replace_text_in_range(None, input, window, cx);
    }

    pub fn selected_bounds(&mut self, window: &mut Window, cx: &mut App) -> Option<Bounds<Pixels>> {
        let selection = self.handler.selected_text_range(true, window, cx)?;
        self.handler.bounds_for_range(
            if selection.reversed {
                selection.range.start..selection.range.start
            } else {
                selection.range.end..selection.range.end
            },
            window,
            cx,
        )
    }

    #[allow(unused)]
    pub fn character_index_for_point(&mut self, point: Point<Pixels>) -> Option<usize> {
        self.cx
            .update(|window, cx| self.handler.character_index_for_point(point, window, cx))
            .ok()
            .flatten()
    }
}

/// A struct representing a selection in a text buffer, in UTF16 characters.
/// This is different from a range because the head may be before the tail.
#[derive(Debug)]
pub struct UTF16Selection {
    /// The range of text in the document this selection corresponds to
    /// in UTF16 characters.
    pub range: Range<usize>,
    /// Whether the head of this selection is at the start (true), or end (false)
    /// of the range
    pub reversed: bool,
}

/// Zed's interface for handling text input from the platform's IME system
/// This is currently a 1:1 exposure of the NSTextInputClient API:
///
/// <https://developer.apple.com/documentation/appkit/nstextinputclient>
pub trait InputHandler: 'static {
    /// Get the range of the user's currently selected text, if any
    /// Corresponds to [selectedRange()](https://developer.apple.com/documentation/appkit/nstextinputclient/1438242-selectedrange)
    ///
    /// Return value is in terms of UTF-16 characters, from 0 to the length of the document
    fn selected_text_range(
        &mut self,
        ignore_disabled_input: bool,
        window: &mut Window,
        cx: &mut App,
    ) -> Option<UTF16Selection>;

    /// Get the range of the currently marked text, if any
    /// Corresponds to [markedRange()](https://developer.apple.com/documentation/appkit/nstextinputclient/1438250-markedrange)
    ///
    /// Return value is in terms of UTF-16 characters, from 0 to the length of the document
    fn marked_text_range(&mut self, window: &mut Window, cx: &mut App) -> Option<Range<usize>>;

    /// Get the text for the given document range in UTF-16 characters
    /// Corresponds to [attributedSubstring(forProposedRange: actualRange:)](https://developer.apple.com/documentation/appkit/nstextinputclient/1438238-attributedsubstring)
    ///
    /// range_utf16 is in terms of UTF-16 characters
    fn text_for_range(
        &mut self,
        range_utf16: Range<usize>,
        adjusted_range: &mut Option<Range<usize>>,
        window: &mut Window,
        cx: &mut App,
    ) -> Option<String>;

    /// Replace the text in the given document range with the given text
    /// Corresponds to [insertText(_:replacementRange:)](https://developer.apple.com/documentation/appkit/nstextinputclient/1438258-inserttext)
    ///
    /// replacement_range is in terms of UTF-16 characters
    fn replace_text_in_range(
        &mut self,
        replacement_range: Option<Range<usize>>,
        text: &str,
        window: &mut Window,
        cx: &mut App,
    );

    /// Replace the text in the given document range with the given text,
    /// and mark the given text as part of an IME 'composing' state
    /// Corresponds to [setMarkedText(_:selectedRange:replacementRange:)](https://developer.apple.com/documentation/appkit/nstextinputclient/1438246-setmarkedtext)
    ///
    /// range_utf16 is in terms of UTF-16 characters
    /// new_selected_range is in terms of UTF-16 characters
    fn replace_and_mark_text_in_range(
        &mut self,
        range_utf16: Option<Range<usize>>,
        new_text: &str,
        new_selected_range: Option<Range<usize>>,
        window: &mut Window,
        cx: &mut App,
    );

    /// Remove the IME 'composing' state from the document
    /// Corresponds to [unmarkText()](https://developer.apple.com/documentation/appkit/nstextinputclient/1438239-unmarktext)
    fn unmark_text(&mut self, window: &mut Window, cx: &mut App);

    /// Get the bounds of the given document range in screen coordinates
    /// Corresponds to [firstRect(forCharacterRange:actualRange:)](https://developer.apple.com/documentation/appkit/nstextinputclient/1438240-firstrect)
    ///
    /// This is used for positioning the IME candidate window
    fn bounds_for_range(
        &mut self,
        range_utf16: Range<usize>,
        window: &mut Window,
        cx: &mut App,
    ) -> Option<Bounds<Pixels>>;

    /// Get the character offset for the given point in terms of UTF16 characters
    ///
    /// Corresponds to [characterIndexForPoint:](https://developer.apple.com/documentation/appkit/nstextinputclient/characterindex(for:))
    fn character_index_for_point(
        &mut self,
        point: Point<Pixels>,
        window: &mut Window,
        cx: &mut App,
    ) -> Option<usize>;

    /// Allows a given input context to opt into getting raw key repeats instead of
    /// sending these to the platform.
    /// TODO: Ideally we should be able to set ApplePressAndHoldEnabled in NSUserDefaults
    /// (which is how iTerm does it) but it doesn't seem to work for me.
    #[allow(dead_code)]
    fn apple_press_and_hold_enabled(&mut self) -> bool {
        true
    }
}

/// The variables that can be configured when creating a new window
#[derive(Debug)]
pub struct WindowOptions {
    /// Specifies the state and bounds of the window in screen coordinates.
    /// - `None`: Inherit the bounds.
    /// - `Some(WindowBounds)`: Open a window with corresponding state and its restore size.
    pub window_bounds: Option<WindowBounds>,

    /// The titlebar configuration of the window
    pub titlebar: Option<TitlebarOptions>,

    /// Whether the window should be focused when created
    pub focus: bool,

    /// Whether the window should be shown when created
    pub show: bool,

    /// The kind of window to create
    pub kind: WindowKind,

    /// Whether the window should be movable by the user
    pub is_movable: bool,

    /// The display to create the window on, if this is None,
    /// the window will be created on the main display
    pub display_id: Option<DisplayId>,

    /// The appearance of the window background.
    pub window_background: WindowBackgroundAppearance,

    /// Application identifier of the window. Can by used by desktop environments to group applications together.
    pub app_id: Option<String>,

    /// Window minimum size
    pub window_min_size: Option<Size<Pixels>>,

    /// Whether to use client or server side decorations. Wayland only
    /// Note that this may be ignored.
    pub window_decorations: Option<WindowDecorations>,
}

/// The variables that can be configured when creating a new window
#[derive(Debug)]
#[cfg_attr(
    all(
        any(target_os = "linux", target_os = "freebsd"),
        not(any(feature = "x11", feature = "wayland"))
    ),
    allow(dead_code)
)]
pub(crate) struct WindowParams {
    pub bounds: Bounds<Pixels>,

    /// The titlebar configuration of the window
    #[cfg_attr(feature = "wayland", allow(dead_code))]
    pub titlebar: Option<TitlebarOptions>,

    /// The kind of window to create
    #[cfg_attr(any(target_os = "linux", target_os = "freebsd"), allow(dead_code))]
    pub kind: WindowKind,

    /// Whether the window should be movable by the user
    #[cfg_attr(any(target_os = "linux", target_os = "freebsd"), allow(dead_code))]
    pub is_movable: bool,

    #[cfg_attr(
        any(target_os = "linux", target_os = "freebsd", target_os = "windows"),
        allow(dead_code)
    )]
    pub focus: bool,

    #[cfg_attr(any(target_os = "linux", target_os = "freebsd"), allow(dead_code))]
    pub show: bool,

    #[cfg_attr(feature = "wayland", allow(dead_code))]
    pub display_id: Option<DisplayId>,

    pub window_min_size: Option<Size<Pixels>>,
}

/// Represents the status of how a window should be opened.
#[derive(Debug, Copy, Clone, PartialEq)]
pub enum WindowBounds {
    /// Indicates that the window should open in a windowed state with the given bounds.
    Windowed(Bounds<Pixels>),
    /// Indicates that the window should open in a maximized state.
    /// The bounds provided here represent the restore size of the window.
    Maximized(Bounds<Pixels>),
    /// Indicates that the window should open in fullscreen mode.
    /// The bounds provided here represent the restore size of the window.
    Fullscreen(Bounds<Pixels>),
}

impl Default for WindowBounds {
    fn default() -> Self {
        WindowBounds::Windowed(Bounds::default())
    }
}

impl WindowBounds {
    /// Retrieve the inner bounds
    pub fn get_bounds(&self) -> Bounds<Pixels> {
        match self {
            WindowBounds::Windowed(bounds) => *bounds,
            WindowBounds::Maximized(bounds) => *bounds,
            WindowBounds::Fullscreen(bounds) => *bounds,
        }
    }
}

impl Default for WindowOptions {
    fn default() -> Self {
        Self {
            window_bounds: None,
            titlebar: Some(TitlebarOptions {
                title: Default::default(),
                appears_transparent: Default::default(),
                traffic_light_position: Default::default(),
            }),
            focus: true,
            show: true,
            kind: WindowKind::Normal,
            is_movable: true,
            display_id: None,
            window_background: WindowBackgroundAppearance::default(),
            app_id: None,
            window_min_size: None,
            window_decorations: None,
        }
    }
}

/// The options that can be configured for a window's titlebar
#[derive(Debug, Default)]
pub struct TitlebarOptions {
    /// The initial title of the window
    pub title: Option<SharedString>,

    /// Should the default system titlebar be hidden to allow for a custom-drawn titlebar? (macOS and Windows only)
    /// Refer to [`WindowOptions::window_decorations`] on Linux
    pub appears_transparent: bool,

    /// The position of the macOS traffic light buttons
    pub traffic_light_position: Option<Point<Pixels>>,
}

/// The kind of window to create
#[derive(Copy, Clone, Debug, PartialEq, Eq)]
pub enum WindowKind {
    /// A normal application window
    Normal,

    /// A window that appears above all other windows, usually used for alerts or popups
    /// use sparingly!
    PopUp,
}

/// The appearance of the window, as defined by the operating system.
///
/// On macOS, this corresponds to named [`NSAppearance`](https://developer.apple.com/documentation/appkit/nsappearance)
/// values.
#[derive(Copy, Clone, Debug, PartialEq, Eq)]
pub enum WindowAppearance {
    /// A light appearance.
    ///
    /// On macOS, this corresponds to the `aqua` appearance.
    Light,

    /// A light appearance with vibrant colors.
    ///
    /// On macOS, this corresponds to the `NSAppearanceNameVibrantLight` appearance.
    VibrantLight,

    /// A dark appearance.
    ///
    /// On macOS, this corresponds to the `darkAqua` appearance.
    Dark,

    /// A dark appearance with vibrant colors.
    ///
    /// On macOS, this corresponds to the `NSAppearanceNameVibrantDark` appearance.
    VibrantDark,
}

impl Default for WindowAppearance {
    fn default() -> Self {
        Self::Light
    }
}

/// The appearance of the background of the window itself, when there is
/// no content or the content is transparent.
#[derive(Copy, Clone, Debug, Default, PartialEq)]
pub enum WindowBackgroundAppearance {
    /// Opaque.
    ///
    /// This lets the window manager know that content behind this
    /// window does not need to be drawn.
    ///
    /// Actual color depends on the system and themes should define a fully
    /// opaque background color instead.
    #[default]
    Opaque,
    /// Plain alpha transparency.
    Transparent,
    /// Transparency, but the contents behind the window are blurred.
    ///
    /// Not always supported.
    Blurred,
}

/// The options that can be configured for a file dialog prompt
#[derive(Copy, Clone, Debug)]
pub struct PathPromptOptions {
    /// Should the prompt allow files to be selected?
    pub files: bool,
    /// Should the prompt allow directories to be selected?
    pub directories: bool,
    /// Should the prompt allow multiple files to be selected?
    pub multiple: bool,
}

/// What kind of prompt styling to show
#[derive(Copy, Clone, Debug, PartialEq)]
pub enum PromptLevel {
    /// A prompt that is shown when the user should be notified of something
    Info,

    /// A prompt that is shown when the user needs to be warned of a potential problem
    Warning,

    /// A prompt that is shown when a critical problem has occurred
    Critical,
}

/// Prompt Button
#[derive(Clone, Debug, PartialEq)]
pub enum PromptButton {
    /// Ok button
    Ok(SharedString),
    /// Cancel button
    Cancel(SharedString),
    /// Other button
    Other(SharedString),
}

impl PromptButton {
    /// Create a button with label
    pub fn new(label: impl Into<SharedString>) -> Self {
        PromptButton::Other(label.into())
    }

    /// Create an Ok button
    pub fn ok(label: impl Into<SharedString>) -> Self {
        PromptButton::Ok(label.into())
    }

    /// Create a Cancel button
    pub fn cancel(label: impl Into<SharedString>) -> Self {
        PromptButton::Cancel(label.into())
    }

    #[allow(dead_code)]
    pub(crate) fn is_cancel(&self) -> bool {
        matches!(self, PromptButton::Cancel(_))
    }

    /// Returns the label of the button
    pub fn label(&self) -> &SharedString {
        match self {
            PromptButton::Ok(label) => label,
            PromptButton::Cancel(label) => label,
            PromptButton::Other(label) => label,
        }
    }
}

impl From<&str> for PromptButton {
    fn from(value: &str) -> Self {
        match value.to_lowercase().as_str() {
            "ok" => PromptButton::Ok("Ok".into()),
            "cancel" => PromptButton::Cancel("Cancel".into()),
            _ => PromptButton::Other(SharedString::from(value.to_owned())),
        }
    }
}

/// The style of the cursor (pointer)
#[derive(Copy, Clone, Debug, PartialEq, Eq, Hash, Serialize, Deserialize, JsonSchema)]
pub enum CursorStyle {
    /// The default cursor
    Arrow,

    /// A text input cursor
    /// corresponds to the CSS cursor value `text`
    IBeam,

    /// A crosshair cursor
    /// corresponds to the CSS cursor value `crosshair`
    Crosshair,

    /// A closed hand cursor
    /// corresponds to the CSS cursor value `grabbing`
    ClosedHand,

    /// An open hand cursor
    /// corresponds to the CSS cursor value `grab`
    OpenHand,

    /// A pointing hand cursor
    /// corresponds to the CSS cursor value `pointer`
    PointingHand,

    /// A resize left cursor
    /// corresponds to the CSS cursor value `w-resize`
    ResizeLeft,

    /// A resize right cursor
    /// corresponds to the CSS cursor value `e-resize`
    ResizeRight,

    /// A resize cursor to the left and right
    /// corresponds to the CSS cursor value `ew-resize`
    ResizeLeftRight,

    /// A resize up cursor
    /// corresponds to the CSS cursor value `n-resize`
    ResizeUp,

    /// A resize down cursor
    /// corresponds to the CSS cursor value `s-resize`
    ResizeDown,

    /// A resize cursor directing up and down
    /// corresponds to the CSS cursor value `ns-resize`
    ResizeUpDown,

    /// A resize cursor directing up-left and down-right
    /// corresponds to the CSS cursor value `nesw-resize`
    ResizeUpLeftDownRight,

    /// A resize cursor directing up-right and down-left
    /// corresponds to the CSS cursor value `nwse-resize`
    ResizeUpRightDownLeft,

    /// A cursor indicating that the item/column can be resized horizontally.
    /// corresponds to the CSS cursor value `col-resize`
    ResizeColumn,

    /// A cursor indicating that the item/row can be resized vertically.
    /// corresponds to the CSS cursor value `row-resize`
    ResizeRow,

    /// A text input cursor for vertical layout
    /// corresponds to the CSS cursor value `vertical-text`
    IBeamCursorForVerticalLayout,

    /// A cursor indicating that the operation is not allowed
    /// corresponds to the CSS cursor value `not-allowed`
    OperationNotAllowed,

    /// A cursor indicating that the operation will result in a link
    /// corresponds to the CSS cursor value `alias`
    DragLink,

    /// A cursor indicating that the operation will result in a copy
    /// corresponds to the CSS cursor value `copy`
    DragCopy,

    /// A cursor indicating that the operation will result in a context menu
    /// corresponds to the CSS cursor value `context-menu`
    ContextualMenu,

    /// Hide the cursor
    None,
}

impl Default for CursorStyle {
    fn default() -> Self {
        Self::Arrow
    }
}

/// A clipboard item that should be copied to the clipboard
#[derive(Clone, Debug, Eq, PartialEq)]
pub struct ClipboardItem {
    entries: Vec<ClipboardEntry>,
}

/// Either a ClipboardString or a ClipboardImage
#[derive(Clone, Debug, Eq, PartialEq)]
pub enum ClipboardEntry {
    /// A string entry
    String(ClipboardString),
    /// An image entry
    Image(Image),
}

impl ClipboardItem {
    /// Create a new ClipboardItem::String with no associated metadata
    pub fn new_string(text: String) -> Self {
        Self {
            entries: vec![ClipboardEntry::String(ClipboardString::new(text))],
        }
    }

    /// Create a new ClipboardItem::String with the given text and associated metadata
    pub fn new_string_with_metadata(text: String, metadata: String) -> Self {
        Self {
            entries: vec![ClipboardEntry::String(ClipboardString {
                text,
                metadata: Some(metadata),
            })],
        }
    }

    /// Create a new ClipboardItem::String with the given text and associated metadata
    pub fn new_string_with_json_metadata<T: Serialize>(text: String, metadata: T) -> Self {
        Self {
            entries: vec![ClipboardEntry::String(
                ClipboardString::new(text).with_json_metadata(metadata),
            )],
        }
    }

    /// Create a new ClipboardItem::Image with the given image with no associated metadata
    pub fn new_image(image: &Image) -> Self {
        Self {
            entries: vec![ClipboardEntry::Image(image.clone())],
        }
    }

    /// Concatenates together all the ClipboardString entries in the item.
    /// Returns None if there were no ClipboardString entries.
    pub fn text(&self) -> Option<String> {
        let mut answer = String::new();
        let mut any_entries = false;

        for entry in self.entries.iter() {
            if let ClipboardEntry::String(ClipboardString { text, metadata: _ }) = entry {
                answer.push_str(&text);
                any_entries = true;
            }
        }

        if any_entries { Some(answer) } else { None }
    }

    /// If this item is one ClipboardEntry::String, returns its metadata.
    #[cfg_attr(not(target_os = "windows"), allow(dead_code))]
    pub fn metadata(&self) -> Option<&String> {
        match self.entries().first() {
            Some(ClipboardEntry::String(clipboard_string)) if self.entries.len() == 1 => {
                clipboard_string.metadata.as_ref()
            }
            _ => None,
        }
    }

    /// Get the item's entries
    pub fn entries(&self) -> &[ClipboardEntry] {
        &self.entries
    }

    /// Get owned versions of the item's entries
    pub fn into_entries(self) -> impl Iterator<Item = ClipboardEntry> {
        self.entries.into_iter()
    }
}

impl From<ClipboardString> for ClipboardEntry {
    fn from(value: ClipboardString) -> Self {
        Self::String(value)
    }
}

impl From<String> for ClipboardEntry {
    fn from(value: String) -> Self {
        Self::from(ClipboardString::from(value))
    }
}

impl From<Image> for ClipboardEntry {
    fn from(value: Image) -> Self {
        Self::Image(value)
    }
}

impl From<ClipboardEntry> for ClipboardItem {
    fn from(value: ClipboardEntry) -> Self {
        Self {
            entries: vec![value],
        }
    }
}

impl From<String> for ClipboardItem {
    fn from(value: String) -> Self {
        Self::from(ClipboardEntry::from(value))
    }
}

impl From<Image> for ClipboardItem {
    fn from(value: Image) -> Self {
        Self::from(ClipboardEntry::from(value))
    }
}

/// One of the editor's supported image formats (e.g. PNG, JPEG) - used when dealing with images in the clipboard
#[derive(Clone, Copy, Debug, Eq, PartialEq, EnumIter, Hash)]
pub enum ImageFormat {
    // Sorted from most to least likely to be pasted into an editor,
    // which matters when we iterate through them trying to see if
    // clipboard content matches them.
    /// .png
    Png,
    /// .jpeg or .jpg
    Jpeg,
    /// .webp
    Webp,
    /// .gif
    Gif,
    /// .svg
    Svg,
    /// .bmp
    Bmp,
    /// .tif or .tiff
    Tiff,
}

impl ImageFormat {
    /// Returns the mime type for the ImageFormat
    pub const fn mime_type(self) -> &'static str {
        match self {
            ImageFormat::Png => "image/png",
            ImageFormat::Jpeg => "image/jpeg",
            ImageFormat::Webp => "image/webp",
            ImageFormat::Gif => "image/gif",
            ImageFormat::Svg => "image/svg+xml",
            ImageFormat::Bmp => "image/bmp",
            ImageFormat::Tiff => "image/tiff",
        }
    }

    /// Returns the ImageFormat for the given mime type
    pub fn from_mime_type(mime_type: &str) -> Option<Self> {
        match mime_type {
            "image/png" => Some(Self::Png),
            "image/jpeg" | "image/jpg" => Some(Self::Jpeg),
            "image/webp" => Some(Self::Webp),
            "image/gif" => Some(Self::Gif),
            "image/svg+xml" => Some(Self::Svg),
            "image/bmp" => Some(Self::Bmp),
            "image/tiff" | "image/tif" => Some(Self::Tiff),
            _ => None,
        }
    }
}

/// An image, with a format and certain bytes
#[derive(Clone, Debug, PartialEq, Eq)]
pub struct Image {
    /// The image format the bytes represent (e.g. PNG)
    pub format: ImageFormat,
    /// The raw image bytes
    pub bytes: Vec<u8>,
    /// The unique ID for the image
    id: u64,
}

impl Hash for Image {
    fn hash<H: Hasher>(&self, state: &mut H) {
        state.write_u64(self.id);
    }
}

impl Image {
    /// An empty image containing no data
    pub fn empty() -> Self {
        Self::from_bytes(ImageFormat::Png, Vec::new())
    }

    /// Create an image from a format and bytes
    pub fn from_bytes(format: ImageFormat, bytes: Vec<u8>) -> Self {
        Self {
            id: hash(&bytes),
            format,
            bytes,
        }
    }

    /// Get this image's ID
    pub fn id(&self) -> u64 {
        self.id
    }

    /// Use the GPUI `use_asset` API to make this image renderable
    pub fn use_render_image(
        self: Arc<Self>,
        window: &mut Window,
        cx: &mut App,
    ) -> Option<Arc<RenderImage>> {
        ImageSource::Image(self)
            .use_data(None, window, cx)
            .and_then(|result| result.ok())
    }

    /// Use the GPUI `get_asset` API to make this image renderable
    pub fn get_render_image(
        self: Arc<Self>,
        window: &mut Window,
        cx: &mut App,
    ) -> Option<Arc<RenderImage>> {
        ImageSource::Image(self)
            .get_data(None, window, cx)
            .and_then(|result| result.ok())
    }

    /// Use the GPUI `remove_asset` API to drop this image, if possible.
    pub fn remove_asset(self: Arc<Self>, cx: &mut App) {
        ImageSource::Image(self).remove_asset(cx);
    }

    /// Convert the clipboard image to an `ImageData` object.
    pub fn to_image_data(&self, svg_renderer: SvgRenderer) -> Result<Arc<RenderImage>> {
        fn frames_for_image(
            bytes: &[u8],
            format: image::ImageFormat,
        ) -> Result<SmallVec<[Frame; 1]>> {
            let mut data = image::load_from_memory_with_format(bytes, format)?.into_rgba8();

            // Convert from RGBA to BGRA.
            for pixel in data.chunks_exact_mut(4) {
                pixel.swap(0, 2);
            }

            Ok(SmallVec::from_elem(Frame::new(data), 1))
        }

        let frames = match self.format {
            ImageFormat::Gif => {
                let decoder = GifDecoder::new(Cursor::new(&self.bytes))?;
                let mut frames = SmallVec::new();

                for frame in decoder.into_frames() {
                    let mut frame = frame?;
                    // Convert from RGBA to BGRA.
                    for pixel in frame.buffer_mut().chunks_exact_mut(4) {
                        pixel.swap(0, 2);
                    }
                    frames.push(frame);
                }

                frames
            }
            ImageFormat::Png => frames_for_image(&self.bytes, image::ImageFormat::Png)?,
            ImageFormat::Jpeg => frames_for_image(&self.bytes, image::ImageFormat::Jpeg)?,
            ImageFormat::Webp => frames_for_image(&self.bytes, image::ImageFormat::WebP)?,
            ImageFormat::Bmp => frames_for_image(&self.bytes, image::ImageFormat::Bmp)?,
            ImageFormat::Tiff => frames_for_image(&self.bytes, image::ImageFormat::Tiff)?,
            ImageFormat::Svg => {
                let pixmap = svg_renderer.render_pixmap(&self.bytes, SvgSize::ScaleFactor(1.0))?;

                let buffer =
                    image::ImageBuffer::from_raw(pixmap.width(), pixmap.height(), pixmap.take())
                        .unwrap();

                SmallVec::from_elem(Frame::new(buffer), 1)
            }
        };

        Ok(Arc::new(RenderImage::new(frames)))
    }

    /// Get the format of the clipboard image
    pub fn format(&self) -> ImageFormat {
        self.format
    }

    /// Get the raw bytes of the clipboard image
    pub fn bytes(&self) -> &[u8] {
        self.bytes.as_slice()
    }
}

/// A clipboard item that should be copied to the clipboard
#[derive(Clone, Debug, Eq, PartialEq)]
pub struct ClipboardString {
    pub(crate) text: String,
    pub(crate) metadata: Option<String>,
}

impl ClipboardString {
    /// Create a new clipboard string with the given text
    pub fn new(text: String) -> Self {
        Self {
            text,
            metadata: None,
        }
    }

    /// Return a new clipboard item with the metadata replaced by the given metadata,
    /// after serializing it as JSON.
    pub fn with_json_metadata<T: Serialize>(mut self, metadata: T) -> Self {
        self.metadata = Some(serde_json::to_string(&metadata).unwrap());
        self
    }

    /// Get the text of the clipboard string
    pub fn text(&self) -> &String {
        &self.text
    }

    /// Get the owned text of the clipboard string
    pub fn into_text(self) -> String {
        self.text
    }

    /// Get the metadata of the clipboard string, formatted as JSON
    pub fn metadata_json<T>(&self) -> Option<T>
    where
        T: for<'a> Deserialize<'a>,
    {
        self.metadata
            .as_ref()
            .and_then(|m| serde_json::from_str(m).ok())
    }

    #[cfg_attr(any(target_os = "linux", target_os = "freebsd"), allow(dead_code))]
    pub(crate) fn text_hash(text: &str) -> u64 {
        let mut hasher = SeaHasher::new();
        text.hash(&mut hasher);
        hasher.finish()
    }
}

impl From<String> for ClipboardString {
    fn from(value: String) -> Self {
        Self {
            text: value,
            metadata: None,
        }
    }
}<|MERGE_RESOLUTION|>--- conflicted
+++ resolved
@@ -179,10 +179,6 @@
 
     #[cfg(feature = "screen-capture")]
     fn is_screen_capture_supported(&self) -> bool;
-<<<<<<< HEAD
-    fn screen_capture_sources(&self)
-    -> oneshot::Receiver<Result<Vec<Rc<dyn ScreenCaptureSource>>>>;
-=======
     #[cfg(not(feature = "screen-capture"))]
     fn is_screen_capture_supported(&self) -> bool {
         false
@@ -192,9 +188,8 @@
         &self,
     ) -> oneshot::Receiver<Result<Vec<Box<dyn ScreenCaptureSource>>>>;
     #[cfg(not(feature = "screen-capture"))]
-    fn screen_capture_sources(
-        &self,
-    ) -> oneshot::Receiver<anyhow::Result<Vec<Box<dyn ScreenCaptureSource>>>> {
+    fn screen_capture_sources(&self)
+    -> oneshot::Receiver<anyhow::Result<Vec<Rc<dyn ScreenCaptureSource>>>> {
         let (sources_tx, sources_rx) = oneshot::channel();
         sources_tx
             .send(Err(anyhow::anyhow!(
@@ -203,7 +198,6 @@
             .ok();
         sources_rx
     }
->>>>>>> cdb7564d
 
     fn open_window(
         &self,
