#![allow(non_snake_case)]

pub mod error;
mod macros;
mod typed_envelope;

pub use error::*;
pub use typed_envelope::*;

use collections::HashMap;
pub use prost::{DecodeError, Message};
use serde::Serialize;
use std::{
    any::{Any, TypeId},
    cmp,
    fmt::{self, Debug},
    iter, mem,
    path::{Path, PathBuf},
    sync::Arc,
    time::{Duration, SystemTime, UNIX_EPOCH},
};

include!(concat!(env!("OUT_DIR"), "/zed.messages.rs"));

pub const SSH_PEER_ID: PeerId = PeerId { owner_id: 0, id: 0 };
pub const SSH_PROJECT_ID: u64 = 0;

pub trait EnvelopedMessage: Clone + Debug + Serialize + Sized + Send + Sync + 'static {
    const NAME: &'static str;
    const PRIORITY: MessagePriority;
    fn into_envelope(
        self,
        id: u32,
        responding_to: Option<u32>,
        original_sender_id: Option<PeerId>,
    ) -> Envelope;
    fn from_envelope(envelope: Envelope) -> Option<Self>;
}

pub trait EntityMessage: EnvelopedMessage {
    type Entity;
    fn remote_entity_id(&self) -> u64;
}

pub trait RequestMessage: EnvelopedMessage {
    type Response: EnvelopedMessage;
}

pub trait AnyTypedEnvelope: 'static + Send + Sync {
    fn payload_type_id(&self) -> TypeId;
    fn payload_type_name(&self) -> &'static str;
    fn as_any(&self) -> &dyn Any;
    fn into_any(self: Box<Self>) -> Box<dyn Any + Send + Sync>;
    fn is_background(&self) -> bool;
    fn original_sender_id(&self) -> Option<PeerId>;
    fn sender_id(&self) -> PeerId;
    fn message_id(&self) -> u32;
}

pub enum MessagePriority {
    Foreground,
    Background,
}

impl<T: EnvelopedMessage> AnyTypedEnvelope for TypedEnvelope<T> {
    fn payload_type_id(&self) -> TypeId {
        TypeId::of::<T>()
    }

    fn payload_type_name(&self) -> &'static str {
        T::NAME
    }

    fn as_any(&self) -> &dyn Any {
        self
    }

    fn into_any(self: Box<Self>) -> Box<dyn Any + Send + Sync> {
        self
    }

    fn is_background(&self) -> bool {
        matches!(T::PRIORITY, MessagePriority::Background)
    }

    fn original_sender_id(&self) -> Option<PeerId> {
        self.original_sender_id
    }

    fn sender_id(&self) -> PeerId {
        self.sender_id
    }

    fn message_id(&self) -> u32 {
        self.message_id
    }
}

impl PeerId {
    pub fn from_u64(peer_id: u64) -> Self {
        let owner_id = (peer_id >> 32) as u32;
        let id = peer_id as u32;
        Self { owner_id, id }
    }

    pub fn as_u64(self) -> u64 {
        ((self.owner_id as u64) << 32) | (self.id as u64)
    }
}

impl Copy for PeerId {}

impl Eq for PeerId {}

impl Ord for PeerId {
    fn cmp(&self, other: &Self) -> cmp::Ordering {
        self.owner_id
            .cmp(&other.owner_id)
            .then_with(|| self.id.cmp(&other.id))
    }
}

impl PartialOrd for PeerId {
    fn partial_cmp(&self, other: &Self) -> Option<cmp::Ordering> {
        Some(self.cmp(other))
    }
}

impl std::hash::Hash for PeerId {
    fn hash<H: std::hash::Hasher>(&self, state: &mut H) {
        self.owner_id.hash(state);
        self.id.hash(state);
    }
}

impl fmt::Display for PeerId {
    fn fmt(&self, f: &mut fmt::Formatter<'_>) -> fmt::Result {
        write!(f, "{}/{}", self.owner_id, self.id)
    }
}

pub trait FromProto {
    fn from_proto(proto: String) -> Self;
}

pub trait ToProto {
    fn to_proto(self) -> String;
}

impl FromProto for PathBuf {
    #[cfg(target_os = "windows")]
    fn from_proto(proto: String) -> Self {
        proto.split("/").collect()
    }

    #[cfg(not(target_os = "windows"))]
    fn from_proto(proto: String) -> Self {
        PathBuf::from(proto)
    }
}

impl FromProto for Arc<Path> {
    fn from_proto(proto: String) -> Self {
        PathBuf::from_proto(proto).into()
    }
}

impl ToProto for PathBuf {
    #[cfg(target_os = "windows")]
    fn to_proto(self) -> String {
        self.components()
            .map(|comp| comp.as_os_str().to_string_lossy().to_string())
            .collect::<Vec<_>>()
            .join("/")
    }

    #[cfg(not(target_os = "windows"))]
    fn to_proto(self) -> String {
        self.to_string_lossy().to_string()
    }
}

impl ToProto for &Path {
    #[cfg(target_os = "windows")]
    fn to_proto(self) -> String {
        self.components()
            .map(|comp| comp.as_os_str().to_string_lossy().to_string())
            .collect::<Vec<_>>()
            .join("/")
    }

    #[cfg(not(target_os = "windows"))]
    fn to_proto(self) -> String {
        self.to_string_lossy().to_string()
    }
}

messages!(
    (AcceptTermsOfService, Foreground),
    (AcceptTermsOfServiceResponse, Foreground),
    (Ack, Foreground),
    (AckBufferOperation, Background),
    (AckChannelMessage, Background),
    (ActivateToolchain, Foreground),
    (ActiveToolchain, Foreground),
    (ActiveToolchainResponse, Foreground),
    (AddNotification, Foreground),
    (AddProjectCollaborator, Foreground),
    (AddWorktree, Foreground),
    (AddWorktreeResponse, Foreground),
    (AdvertiseContexts, Foreground),
    (ApplyCodeAction, Background),
    (ApplyCodeActionResponse, Background),
    (ApplyCompletionAdditionalEdits, Background),
    (ApplyCompletionAdditionalEditsResponse, Background),
    (BlameBuffer, Foreground),
    (BlameBufferResponse, Foreground),
    (BufferReloaded, Foreground),
    (BufferSaved, Foreground),
    (Call, Foreground),
    (CallCanceled, Foreground),
    (CancelCall, Foreground),
    (CancelLanguageServerWork, Foreground),
    (ChannelMessageSent, Foreground),
    (ChannelMessageUpdate, Foreground),
    (CloseBuffer, Foreground),
    (Commit, Background),
    (ComputeEmbeddings, Background),
    (ComputeEmbeddingsResponse, Background),
    (CopyProjectEntry, Foreground),
    (CountLanguageModelTokens, Background),
    (CountLanguageModelTokensResponse, Background),
    (CreateBufferForPeer, Foreground),
    (CreateChannel, Foreground),
    (CreateChannelResponse, Foreground),
    (CreateContext, Foreground),
    (CreateContextResponse, Foreground),
    (CreateProjectEntry, Foreground),
    (CreateRoom, Foreground),
    (CreateRoomResponse, Foreground),
    (DapContinueRequest, Background),
    (DapContinueResponse, Background),
    (DapModulesRequest, Background),
    (DapModulesResponse, Background),
    (DapLoadedSourcesRequest, Background),
    (DapLoadedSourcesResponse, Background),
    (DapDisconnectRequest, Background),
    (DapNextRequest, Background),
    (DapPauseRequest, Background),
    (DapRestartRequest, Background),
    (DapRestartStackFrameRequest, Background),
    (DapStepBackRequest, Background),
    (DapStepInRequest, Background),
    (DapStepOutRequest, Background),
    (DapTerminateThreadsRequest, Background),
    (DeclineCall, Foreground),
    (DeleteChannel, Foreground),
    (DeleteNotification, Foreground),
    (DeleteProjectEntry, Foreground),
    (EndStream, Foreground),
    (Error, Foreground),
    (ExpandProjectEntry, Foreground),
    (ExpandProjectEntryResponse, Foreground),
    (FindSearchCandidatesResponse, Background),
    (FindSearchCandidates, Background),
    (FlushBufferedMessages, Foreground),
    (ExpandAllForProjectEntry, Foreground),
    (ExpandAllForProjectEntryResponse, Foreground),
    (Follow, Foreground),
    (FollowResponse, Foreground),
    (FormatBuffers, Foreground),
    (FormatBuffersResponse, Foreground),
    (FuzzySearchUsers, Foreground),
    (GetCachedEmbeddings, Background),
    (GetCachedEmbeddingsResponse, Background),
    (GetChannelMembers, Foreground),
    (GetChannelMembersResponse, Foreground),
    (GetChannelMessages, Background),
    (GetChannelMessagesById, Background),
    (GetChannelMessagesResponse, Background),
    (GetCodeActions, Background),
    (GetCodeActionsResponse, Background),
    (GetCompletions, Background),
    (GetCompletionsResponse, Background),
    (GetDeclaration, Background),
    (GetDeclarationResponse, Background),
    (GetDefinition, Background),
    (GetDefinitionResponse, Background),
    (GetDocumentHighlights, Background),
    (GetDocumentHighlightsResponse, Background),
    (GetHover, Background),
    (GetHoverResponse, Background),
    (GetNotifications, Foreground),
    (GetNotificationsResponse, Foreground),
    (GetPanicFiles, Background),
    (GetPanicFilesResponse, Background),
    (GetPathMetadata, Background),
    (GetPathMetadataResponse, Background),
    (GetPermalinkToLine, Foreground),
    (GetPermalinkToLineResponse, Foreground),
    (GetPrivateUserInfo, Foreground),
    (GetPrivateUserInfoResponse, Foreground),
    (GetProjectSymbols, Background),
    (GetProjectSymbolsResponse, Background),
    (GetReferences, Background),
    (GetReferencesResponse, Background),
    (GetSignatureHelp, Background),
    (GetSignatureHelpResponse, Background),
    (GetSupermavenApiKey, Background),
    (GetSupermavenApiKeyResponse, Background),
    (GetTypeDefinition, Background),
    (GetTypeDefinitionResponse, Background),
    (GetImplementation, Background),
    (GetImplementationResponse, Background),
    (GetLlmToken, Background),
    (GetLlmTokenResponse, Background),
    (OpenUnstagedDiff, Foreground),
    (OpenUnstagedDiffResponse, Foreground),
    (OpenUncommittedDiff, Foreground),
    (OpenUncommittedDiffResponse, Foreground),
    (GetUsers, Foreground),
    (GitBranches, Background),
    (GitBranchesResponse, Background),
    (Hello, Foreground),
    (HideToast, Background),
    (IncomingCall, Foreground),
    (InlayHints, Background),
    (InlayHintsResponse, Background),
    (InstallExtension, Background),
    (InviteChannelMember, Foreground),
    (JoinChannel, Foreground),
    (JoinChannelBuffer, Foreground),
    (JoinChannelBufferResponse, Foreground),
    (JoinChannelChat, Foreground),
    (JoinChannelChatResponse, Foreground),
    (JoinProject, Foreground),
    (JoinProjectResponse, Foreground),
    (JoinRoom, Foreground),
    (JoinRoomResponse, Foreground),
    (LanguageServerLog, Foreground),
    (LanguageServerPromptRequest, Foreground),
    (LanguageServerPromptResponse, Foreground),
    (LeaveChannelBuffer, Background),
    (LeaveChannelChat, Foreground),
    (LeaveProject, Foreground),
    (LeaveRoom, Foreground),
    (LinkedEditingRange, Background),
    (LinkedEditingRangeResponse, Background),
    (ListRemoteDirectory, Background),
    (ListRemoteDirectoryResponse, Background),
    (ListToolchains, Foreground),
    (ListToolchainsResponse, Foreground),
    (LspExtExpandMacro, Background),
    (LspExtExpandMacroResponse, Background),
    (LspExtOpenDocs, Background),
    (LspExtOpenDocsResponse, Background),
    (LspExtSwitchSourceHeader, Background),
    (LspExtSwitchSourceHeaderResponse, Background),
    (MarkNotificationRead, Foreground),
    (MoveChannel, Foreground),
    (MultiLspQuery, Background),
    (MultiLspQueryResponse, Background),
    (OnTypeFormatting, Background),
    (OnTypeFormattingResponse, Background),
    (OpenBufferById, Background),
    (OpenBufferByPath, Background),
    (OpenBufferForSymbol, Background),
    (OpenBufferForSymbolResponse, Background),
    (OpenBufferResponse, Background),
    (OpenCommitMessageBuffer, Background),
    (OpenContext, Foreground),
    (OpenContextResponse, Foreground),
    (OpenNewBuffer, Foreground),
    (OpenServerSettings, Foreground),
    (PerformRename, Background),
    (PerformRenameResponse, Background),
    (Ping, Foreground),
    (PrepareRename, Background),
    (PrepareRenameResponse, Background),
    (ProjectEntryResponse, Foreground),
    (RefreshInlayHints, Foreground),
    (RefreshLlmToken, Background),
    (RegisterBufferWithLanguageServers, Background),
    (RejoinChannelBuffers, Foreground),
    (RejoinChannelBuffersResponse, Foreground),
    (RejoinRemoteProjects, Foreground),
    (RejoinRemoteProjectsResponse, Foreground),
    (RejoinRoom, Foreground),
    (RejoinRoomResponse, Foreground),
    (ReloadBuffers, Foreground),
    (ReloadBuffersResponse, Foreground),
    (RemoveActiveDebugLine, Background),
    (RemoveChannelMember, Foreground),
    (RemoveChannelMessage, Foreground),
    (RemoveContact, Foreground),
    (RemoveProjectCollaborator, Foreground),
    (RemoveWorktree, Foreground),
    (RenameChannel, Foreground),
    (RenameChannelResponse, Foreground),
    (RenameProjectEntry, Foreground),
    (RequestContact, Foreground),
    (ResolveCompletionDocumentation, Background),
    (ResolveCompletionDocumentationResponse, Background),
    (ResolveInlayHint, Background),
    (ResolveInlayHintResponse, Background),
    (RespondToChannelInvite, Foreground),
    (RespondToContactRequest, Foreground),
    (RestartLanguageServers, Foreground),
    (RoomUpdated, Foreground),
    (SaveBuffer, Foreground),
    (SendChannelMessage, Background),
    (SendChannelMessageResponse, Background),
    (SetActiveDebugLine, Background),
    (SetChannelMemberRole, Foreground),
    (SetChannelVisibility, Foreground),
    (SetDebugClientCapabilities, Background),
    (SetRoomParticipantRole, Foreground),
    (ShareProject, Foreground),
    (ShareProjectResponse, Foreground),
    (ShowContacts, Foreground),
    (ShutdownDebugClient, Background),
    (ShutdownRemoteServer, Foreground),
    (Stage, Background),
    (StartLanguageServer, Foreground),
    (SubscribeToChannels, Foreground),
    (SyncExtensions, Background),
    (SyncExtensionsResponse, Background),
    (SynchronizeBreakpoints, Background),
    (SynchronizeBuffers, Foreground),
    (SynchronizeBuffersResponse, Foreground),
    (SynchronizeContexts, Foreground),
    (SynchronizeContextsResponse, Foreground),
    (TaskContext, Background),
    (TaskContextForLocation, Background),
    (Test, Foreground),
    (Toast, Background),
    (Unfollow, Foreground),
    (UnshareProject, Foreground),
    (Unstage, Background),
    (UpdateBuffer, Foreground),
    (UpdateBufferFile, Foreground),
    (UpdateChannelBuffer, Foreground),
    (UpdateChannelBufferCollaborators, Foreground),
    (UpdateChannelMessage, Foreground),
    (UpdateChannels, Foreground),
    (UpdateContacts, Foreground),
    (UpdateContext, Foreground),
    (UpdateDebugAdapter, Foreground),
    (UpdateDiagnosticSummary, Foreground),
    (UpdateDiffBases, Foreground),
    (UpdateFollowers, Foreground),
    (UpdateGitBranch, Background),
    (UpdateInviteInfo, Foreground),
    (UpdateLanguageServer, Foreground),
    (UpdateNotification, Foreground),
    (UpdateParticipantLocation, Foreground),
    (UpdateProject, Foreground),
    (UpdateProjectCollaborator, Foreground),
    (UpdateThreadStatus, Background),
    (UpdateUserChannels, Foreground),
    (UpdateUserPlan, Foreground),
    (UpdateWorktree, Foreground),
    (UpdateWorktreeSettings, Foreground),
    (UsersResponse, Foreground),
    (GitReset, Background),
    (GitCheckoutFiles, Background),
    (GitShow, Background),
    (GitCommitDetails, Background),
    (SetIndexText, Background),
<<<<<<< HEAD
    (VariablesRequest, Background),
    (DapVariables, Background),
    (IgnoreBreakpointState, Background),
    (ToggleIgnoreBreakpoints, Background),
    (DapStackTraceRequest, Background),
    (DapStackTraceResponse, Background),
    (DapScopesRequest, Background),
    (DapScopesResponse, Background),
    (DapSetVariableValueRequest, Background),
    (DapSetVariableValueResponse, Background),
    (DapEvaluateRequest, Background),
    (DapEvaluateResponse, Background),
    (DapCompletionRequest, Background),
    (DapCompletionResponse, Background),
    (DapThreadsRequest, Background),
    (DapThreadsResponse, Background),
    (DapTerminateRequest, Background)
=======
    (Push, Background),
    (Fetch, Background),
    (GetRemotes, Background),
    (GetRemotesResponse, Background),
    (Pull, Background),
>>>>>>> 86283f4e
);

request_messages!(
    (AcceptTermsOfService, AcceptTermsOfServiceResponse),
    (ApplyCodeAction, ApplyCodeActionResponse),
    (
        ApplyCompletionAdditionalEdits,
        ApplyCompletionAdditionalEditsResponse
    ),
    (Call, Ack),
    (CancelCall, Ack),
    (Commit, Ack),
    (CopyProjectEntry, ProjectEntryResponse),
    (ComputeEmbeddings, ComputeEmbeddingsResponse),
    (CreateChannel, CreateChannelResponse),
    (CreateProjectEntry, ProjectEntryResponse),
    (CreateRoom, CreateRoomResponse),
    (DeclineCall, Ack),
    (DeleteChannel, Ack),
    (DeleteProjectEntry, ProjectEntryResponse),
    (ExpandProjectEntry, ExpandProjectEntryResponse),
    (ExpandAllForProjectEntry, ExpandAllForProjectEntryResponse),
    (Follow, FollowResponse),
    (FormatBuffers, FormatBuffersResponse),
    (FuzzySearchUsers, UsersResponse),
    (GetCachedEmbeddings, GetCachedEmbeddingsResponse),
    (GetChannelMembers, GetChannelMembersResponse),
    (GetChannelMessages, GetChannelMessagesResponse),
    (GetChannelMessagesById, GetChannelMessagesResponse),
    (GetCodeActions, GetCodeActionsResponse),
    (GetCompletions, GetCompletionsResponse),
    (GetDefinition, GetDefinitionResponse),
    (GetDeclaration, GetDeclarationResponse),
    (GetImplementation, GetImplementationResponse),
    (GetDocumentHighlights, GetDocumentHighlightsResponse),
    (GetHover, GetHoverResponse),
    (GetLlmToken, GetLlmTokenResponse),
    (GetNotifications, GetNotificationsResponse),
    (GetPrivateUserInfo, GetPrivateUserInfoResponse),
    (GetProjectSymbols, GetProjectSymbolsResponse),
    (GetReferences, GetReferencesResponse),
    (GetSignatureHelp, GetSignatureHelpResponse),
    (OpenUnstagedDiff, OpenUnstagedDiffResponse),
    (OpenUncommittedDiff, OpenUncommittedDiffResponse),
    (GetSupermavenApiKey, GetSupermavenApiKeyResponse),
    (GetTypeDefinition, GetTypeDefinitionResponse),
    (LinkedEditingRange, LinkedEditingRangeResponse),
    (ListRemoteDirectory, ListRemoteDirectoryResponse),
    (GetUsers, UsersResponse),
    (IncomingCall, Ack),
    (InlayHints, InlayHintsResponse),
    (InviteChannelMember, Ack),
    (JoinChannel, JoinRoomResponse),
    (JoinChannelBuffer, JoinChannelBufferResponse),
    (JoinChannelChat, JoinChannelChatResponse),
    (JoinProject, JoinProjectResponse),
    (JoinRoom, JoinRoomResponse),
    (LeaveChannelBuffer, Ack),
    (LeaveRoom, Ack),
    (MarkNotificationRead, Ack),
    (MoveChannel, Ack),
    (OnTypeFormatting, OnTypeFormattingResponse),
    (OpenBufferById, OpenBufferResponse),
    (OpenBufferByPath, OpenBufferResponse),
    (OpenBufferForSymbol, OpenBufferForSymbolResponse),
    (OpenCommitMessageBuffer, OpenBufferResponse),
    (OpenNewBuffer, OpenBufferResponse),
    (PerformRename, PerformRenameResponse),
    (Ping, Ack),
    (PrepareRename, PrepareRenameResponse),
    (CountLanguageModelTokens, CountLanguageModelTokensResponse),
    (RefreshInlayHints, Ack),
    (RejoinChannelBuffers, RejoinChannelBuffersResponse),
    (RejoinRoom, RejoinRoomResponse),
    (ReloadBuffers, ReloadBuffersResponse),
    (RemoveChannelMember, Ack),
    (RemoveChannelMessage, Ack),
    (UpdateChannelMessage, Ack),
    (RemoveContact, Ack),
    (RenameChannel, RenameChannelResponse),
    (RenameProjectEntry, ProjectEntryResponse),
    (RequestContact, Ack),
    (
        ResolveCompletionDocumentation,
        ResolveCompletionDocumentationResponse
    ),
    (ResolveInlayHint, ResolveInlayHintResponse),
    (RespondToChannelInvite, Ack),
    (RespondToContactRequest, Ack),
    (SaveBuffer, BufferSaved),
    (Stage, Ack),
    (FindSearchCandidates, FindSearchCandidatesResponse),
    (SendChannelMessage, SendChannelMessageResponse),
    (SetChannelMemberRole, Ack),
    (SetChannelVisibility, Ack),
    (ShareProject, ShareProjectResponse),
    (SynchronizeBuffers, SynchronizeBuffersResponse),
    (TaskContextForLocation, TaskContext),
    (Test, Test),
    (Unstage, Ack),
    (UpdateBuffer, Ack),
    (UpdateParticipantLocation, Ack),
    (UpdateProject, Ack),
    (UpdateWorktree, Ack),
    (LspExtExpandMacro, LspExtExpandMacroResponse),
    (LspExtOpenDocs, LspExtOpenDocsResponse),
    (SetRoomParticipantRole, Ack),
    (BlameBuffer, BlameBufferResponse),
    (RejoinRemoteProjects, RejoinRemoteProjectsResponse),
    (MultiLspQuery, MultiLspQueryResponse),
    (RestartLanguageServers, Ack),
    (OpenContext, OpenContextResponse),
    (CreateContext, CreateContextResponse),
    (SynchronizeContexts, SynchronizeContextsResponse),
    (LspExtSwitchSourceHeader, LspExtSwitchSourceHeaderResponse),
    (AddWorktree, AddWorktreeResponse),
    (ShutdownRemoteServer, Ack),
    (RemoveWorktree, Ack),
    (OpenServerSettings, OpenBufferResponse),
    (GetPermalinkToLine, GetPermalinkToLineResponse),
    (FlushBufferedMessages, Ack),
    (LanguageServerPromptRequest, LanguageServerPromptResponse),
    (GitBranches, GitBranchesResponse),
    (UpdateGitBranch, Ack),
    (ListToolchains, ListToolchainsResponse),
    (ActivateToolchain, Ack),
    (ActiveToolchain, ActiveToolchainResponse),
    (GetPathMetadata, GetPathMetadataResponse),
    (GetPanicFiles, GetPanicFilesResponse),
    (CancelLanguageServerWork, Ack),
    (SyncExtensions, SyncExtensionsResponse),
    (InstallExtension, Ack),
    (RegisterBufferWithLanguageServers, Ack),
    (GitShow, GitCommitDetails),
    (GitReset, Ack),
    (GitCheckoutFiles, Ack),
    (SetIndexText, Ack),
<<<<<<< HEAD
    (DapNextRequest, Ack),
    (DapStepInRequest, Ack),
    (DapStepOutRequest, Ack),
    (DapStepBackRequest, Ack),
    (DapContinueRequest, DapContinueResponse),
    (DapModulesRequest, DapModulesResponse),
    (DapLoadedSourcesRequest, DapLoadedSourcesResponse),
    (DapPauseRequest, Ack),
    (DapDisconnectRequest, Ack),
    (DapTerminateThreadsRequest, Ack),
    (DapRestartRequest, Ack),
    (DapRestartStackFrameRequest, Ack),
    (VariablesRequest, DapVariables),
    (DapStackTraceRequest, DapStackTraceResponse),
    (DapScopesRequest, DapScopesResponse),
    (DapSetVariableValueRequest, DapSetVariableValueResponse),
    (DapEvaluateRequest, DapEvaluateResponse),
    (DapCompletionRequest, DapCompletionResponse),
    (DapThreadsRequest, DapThreadsResponse),
    (DapTerminateRequest, Ack),
    (ShutdownDebugClient, Ack),
=======
    (Push, Ack),
    (Fetch, Ack),
    (GetRemotes, GetRemotesResponse),
    (Pull, Ack),
>>>>>>> 86283f4e
);

entity_messages!(
    {project_id, ShareProject},
    AddProjectCollaborator,
    AddWorktree,
    ApplyCodeAction,
    ApplyCompletionAdditionalEdits,
    BlameBuffer,
    BufferReloaded,
    BufferSaved,
    CloseBuffer,
    Commit,
    CopyProjectEntry,
    CreateBufferForPeer,
    CreateProjectEntry,
    DeleteProjectEntry,
    ExpandProjectEntry,
    ExpandAllForProjectEntry,
    FindSearchCandidates,
    FormatBuffers,
    GetCodeActions,
    GetCompletions,
    GetDefinition,
    GetDeclaration,
    GetImplementation,
    GetDocumentHighlights,
    GetHover,
    GetProjectSymbols,
    GetReferences,
    GetSignatureHelp,
    OpenUnstagedDiff,
    OpenUncommittedDiff,
    GetTypeDefinition,
    InlayHints,
    JoinProject,
    LeaveProject,
    LinkedEditingRange,
    MultiLspQuery,
    RestartLanguageServers,
    OnTypeFormatting,
    OpenNewBuffer,
    OpenBufferById,
    OpenBufferByPath,
    OpenBufferForSymbol,
    OpenCommitMessageBuffer,
    PerformRename,
    PrepareRename,
    RefreshInlayHints,
    ReloadBuffers,
    RemoveProjectCollaborator,
    RenameProjectEntry,
    ResolveCompletionDocumentation,
    ResolveInlayHint,
    SaveBuffer,
    Stage,
    StartLanguageServer,
    SynchronizeBuffers,
    TaskContextForLocation,
    UnshareProject,
    Unstage,
    UpdateBuffer,
    UpdateBufferFile,
    UpdateDiagnosticSummary,
    UpdateDiffBases,
    UpdateLanguageServer,
    UpdateProject,
    UpdateProjectCollaborator,
    UpdateWorktree,
    UpdateWorktreeSettings,
    UpdateDebugAdapter,
    LspExtExpandMacro,
    LspExtOpenDocs,
    AdvertiseContexts,
    OpenContext,
    CreateContext,
    UpdateContext,
    SynchronizeContexts,
    LspExtSwitchSourceHeader,
    LanguageServerLog,
    Toast,
    HideToast,
    OpenServerSettings,
    GetPermalinkToLine,
    LanguageServerPromptRequest,
    GitBranches,
    UpdateGitBranch,
    ListToolchains,
    ActivateToolchain,
    ActiveToolchain,
    GetPathMetadata,
    CancelLanguageServerWork,
    RegisterBufferWithLanguageServers,
    GitShow,
    GitReset,
    GitCheckoutFiles,
    SetIndexText,
<<<<<<< HEAD
    SynchronizeBreakpoints,
    SetActiveDebugLine,
    RemoveActiveDebugLine,
    ShutdownDebugClient,
    SetDebugClientCapabilities,
    DapNextRequest,
    DapStepInRequest,
    DapStepOutRequest,
    DapStepBackRequest,
    DapContinueRequest,
    DapPauseRequest,
    DapDisconnectRequest,
    DapTerminateThreadsRequest,
    DapRestartRequest,
    DapRestartStackFrameRequest,
    UpdateThreadStatus,
    VariablesRequest,
    IgnoreBreakpointState,
    ToggleIgnoreBreakpoints,
    DapStackTraceRequest,
    DapScopesRequest,
    DapSetVariableValueRequest,
    DapEvaluateRequest,
    DapCompletionRequest,
    DapThreadsRequest,
    DapTerminateRequest
=======
    Push,
    Fetch,
    GetRemotes,
    Pull,
>>>>>>> 86283f4e
);

entity_messages!(
    {channel_id, Channel},
    ChannelMessageSent,
    ChannelMessageUpdate,
    RemoveChannelMessage,
    UpdateChannelMessage,
    UpdateChannelBuffer,
    UpdateChannelBufferCollaborators,
);

impl From<Timestamp> for SystemTime {
    fn from(val: Timestamp) -> Self {
        UNIX_EPOCH
            .checked_add(Duration::new(val.seconds, val.nanos))
            .unwrap()
    }
}

impl From<SystemTime> for Timestamp {
    fn from(time: SystemTime) -> Self {
        let duration = time.duration_since(UNIX_EPOCH).unwrap();
        Self {
            seconds: duration.as_secs(),
            nanos: duration.subsec_nanos(),
        }
    }
}

impl From<u128> for Nonce {
    fn from(nonce: u128) -> Self {
        let upper_half = (nonce >> 64) as u64;
        let lower_half = nonce as u64;
        Self {
            upper_half,
            lower_half,
        }
    }
}

impl From<Nonce> for u128 {
    fn from(nonce: Nonce) -> Self {
        let upper_half = (nonce.upper_half as u128) << 64;
        let lower_half = nonce.lower_half as u128;
        upper_half | lower_half
    }
}

#[cfg(any(test, feature = "test-support"))]
pub const MAX_WORKTREE_UPDATE_MAX_CHUNK_SIZE: usize = 2;
#[cfg(not(any(test, feature = "test-support")))]
pub const MAX_WORKTREE_UPDATE_MAX_CHUNK_SIZE: usize = 256;

pub fn split_worktree_update(mut message: UpdateWorktree) -> impl Iterator<Item = UpdateWorktree> {
    let mut done_files = false;

    let mut repository_map = message
        .updated_repositories
        .into_iter()
        .map(|repo| (repo.work_directory_id, repo))
        .collect::<HashMap<_, _>>();

    iter::from_fn(move || {
        if done_files {
            return None;
        }

        let updated_entries_chunk_size = cmp::min(
            message.updated_entries.len(),
            MAX_WORKTREE_UPDATE_MAX_CHUNK_SIZE,
        );
        let updated_entries: Vec<_> = message
            .updated_entries
            .drain(..updated_entries_chunk_size)
            .collect();

        let removed_entries_chunk_size = cmp::min(
            message.removed_entries.len(),
            MAX_WORKTREE_UPDATE_MAX_CHUNK_SIZE,
        );
        let removed_entries = message
            .removed_entries
            .drain(..removed_entries_chunk_size)
            .collect();

        done_files = message.updated_entries.is_empty() && message.removed_entries.is_empty();

        let mut updated_repositories = Vec::new();

        if !repository_map.is_empty() {
            for entry in &updated_entries {
                if let Some(repo) = repository_map.remove(&entry.id) {
                    updated_repositories.push(repo);
                }
            }
        }

        let removed_repositories = if done_files {
            mem::take(&mut message.removed_repositories)
        } else {
            Default::default()
        };

        if done_files {
            updated_repositories.extend(mem::take(&mut repository_map).into_values());
        }

        Some(UpdateWorktree {
            project_id: message.project_id,
            worktree_id: message.worktree_id,
            root_name: message.root_name.clone(),
            abs_path: message.abs_path.clone(),
            updated_entries,
            removed_entries,
            scan_id: message.scan_id,
            is_last_update: done_files && message.is_last_update,
            updated_repositories,
            removed_repositories,
        })
    })
}

#[cfg(test)]
mod tests {
    use super::*;

    #[test]
    fn test_converting_peer_id_from_and_to_u64() {
        let peer_id = PeerId {
            owner_id: 10,
            id: 3,
        };
        assert_eq!(PeerId::from_u64(peer_id.as_u64()), peer_id);
        let peer_id = PeerId {
            owner_id: u32::MAX,
            id: 3,
        };
        assert_eq!(PeerId::from_u64(peer_id.as_u64()), peer_id);
        let peer_id = PeerId {
            owner_id: 10,
            id: u32::MAX,
        };
        assert_eq!(PeerId::from_u64(peer_id.as_u64()), peer_id);
        let peer_id = PeerId {
            owner_id: u32::MAX,
            id: u32::MAX,
        };
        assert_eq!(PeerId::from_u64(peer_id.as_u64()), peer_id);
    }

    #[test]
    #[cfg(target_os = "windows")]
    fn test_proto() {
        fn generate_proto_path(path: PathBuf) -> PathBuf {
            let proto = path.to_proto();
            PathBuf::from_proto(proto)
        }

        let path = PathBuf::from("C:\\foo\\bar");
        assert_eq!(path, generate_proto_path(path.clone()));

        let path = PathBuf::from("C:/foo/bar/");
        assert_eq!(path, generate_proto_path(path.clone()));

        let path = PathBuf::from("C:/foo\\bar\\");
        assert_eq!(path, generate_proto_path(path.clone()));
    }
}<|MERGE_RESOLUTION|>--- conflicted
+++ resolved
@@ -467,7 +467,11 @@
     (GitShow, Background),
     (GitCommitDetails, Background),
     (SetIndexText, Background),
-<<<<<<< HEAD
+    (Push, Background),
+    (Fetch, Background),
+    (GetRemotes, Background),
+    (GetRemotesResponse, Background),
+    (Pull, Background),
     (VariablesRequest, Background),
     (DapVariables, Background),
     (IgnoreBreakpointState, Background),
@@ -485,13 +489,6 @@
     (DapThreadsRequest, Background),
     (DapThreadsResponse, Background),
     (DapTerminateRequest, Background)
-=======
-    (Push, Background),
-    (Fetch, Background),
-    (GetRemotes, Background),
-    (GetRemotesResponse, Background),
-    (Pull, Background),
->>>>>>> 86283f4e
 );
 
 request_messages!(
@@ -629,7 +626,10 @@
     (GitReset, Ack),
     (GitCheckoutFiles, Ack),
     (SetIndexText, Ack),
-<<<<<<< HEAD
+    (Push, Ack),
+    (Fetch, Ack),
+    (GetRemotes, GetRemotesResponse),
+    (Pull, Ack),
     (DapNextRequest, Ack),
     (DapStepInRequest, Ack),
     (DapStepOutRequest, Ack),
@@ -651,12 +651,6 @@
     (DapThreadsRequest, DapThreadsResponse),
     (DapTerminateRequest, Ack),
     (ShutdownDebugClient, Ack),
-=======
-    (Push, Ack),
-    (Fetch, Ack),
-    (GetRemotes, GetRemotesResponse),
-    (Pull, Ack),
->>>>>>> 86283f4e
 );
 
 entity_messages!(
@@ -754,7 +748,10 @@
     GitReset,
     GitCheckoutFiles,
     SetIndexText,
-<<<<<<< HEAD
+    Push,
+    Fetch,
+    GetRemotes,
+    Pull,
     SynchronizeBreakpoints,
     SetActiveDebugLine,
     RemoveActiveDebugLine,
@@ -781,12 +778,6 @@
     DapCompletionRequest,
     DapThreadsRequest,
     DapTerminateRequest
-=======
-    Push,
-    Fetch,
-    GetRemotes,
-    Pull,
->>>>>>> 86283f4e
 );
 
 entity_messages!(
