--- conflicted
+++ resolved
@@ -2086,44 +2086,6 @@
     }
 
     fn should_render_upsell(&self, cx: &mut Context<Self>) -> bool {
-<<<<<<< HEAD
-=======
-        match &self.active_view {
-            ActiveView::Thread { thread, .. } => {
-                let is_using_zed_provider = thread
-                    .read(cx)
-                    .thread()
-                    .read(cx)
-                    .configured_model()
-                    .map_or(false, |model| model.provider.id() == ZED_CLOUD_PROVIDER_ID);
-
-                if !is_using_zed_provider {
-                    return false;
-                }
-            }
-            ActiveView::AcpThread { .. } => {
-                return false;
-            }
-            ActiveView::TextThread { .. } | ActiveView::History | ActiveView::Configuration => {
-                return false;
-            }
-        };
-
-        if self.hide_upsell || Upsell::dismissed() {
-            return false;
-        }
-
-        let plan = self.user_store.read(cx).current_plan();
-        if matches!(plan, Some(Plan::ZedPro | Plan::ZedProTrial)) {
-            return false;
-        }
-
-        let has_previous_trial = self.user_store.read(cx).trial_started_at().is_some();
-        if has_previous_trial {
-            return false;
-        }
-
->>>>>>> d6bff274
         true
 
         // if Upsell::dismissed() {
@@ -2153,7 +2115,7 @@
         //             return false;
         //         }
         //     }
-        //     ActiveView::History | ActiveView::Configuration => return false,
+        //     ActiveView::AcpThread { .. } | ActiveView::History | ActiveView::Configuration => return false,
         // }
 
         // // TODO: change this when the "signing in is === free plan" is in place
