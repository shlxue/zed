use super::{
    breakpoint_store::BreakpointStore,
    // Will need to uncomment this once we implement rpc message handler again
    // dap_command::{
    //     ContinueCommand, DapCommand, DisconnectCommand, NextCommand, PauseCommand, RestartCommand,
    //     RestartStackFrameCommand, StepBackCommand, StepCommand, StepInCommand, StepOutCommand,
    //     TerminateCommand, TerminateThreadsCommand, VariablesCommand,
    // },
    session::{self, Session},
};
use crate::{debugger, worktree_store::WorktreeStore, ProjectEnvironment, ProjectPath};
use anyhow::{anyhow, Context as _, Result};
use async_trait::async_trait;
use collections::HashMap;
use dap::{
    adapters::{DapStatus, DebugAdapterName},
    client::SessionId,
    messages::{Message, Response},
    requests::{
        Completions, Evaluate, Request as _, RunInTerminal, SetExpression, SetVariable,
        StartDebugging,
    },
    Capabilities, CompletionItem, CompletionsArguments, ErrorResponse, EvaluateArguments,
    EvaluateArgumentsContext, EvaluateResponse, SetExpressionArguments, SetVariableArguments,
    Source, StartDebuggingRequestArguments, StartDebuggingRequestArgumentsRequest,
};
use fs::Fs;
use futures::future::Shared;
use gpui::{App, AppContext, AsyncApp, Context, Entity, EventEmitter, SharedString, Task};
use http_client::HttpClient;
use language::{BinaryStatus, LanguageRegistry, LanguageToolchainStore};
use lsp::LanguageServerName;
use node_runtime::NodeRuntime;
use rpc::{
    proto::{self, UpdateDebugAdapter, UpdateThreadStatus},
    AnyProtoClient, TypedEnvelope,
};
use serde_json::Value;
use settings::WorktreeId;
use smol::{lock::Mutex, stream::StreamExt};
use std::{
    borrow::Borrow,
    collections::{BTreeMap, HashSet},
    ffi::OsStr,
    path::PathBuf,
    sync::{atomic::Ordering::SeqCst, Arc},
};
use std::{collections::VecDeque, sync::atomic::AtomicU32};
use task::{AttachConfig, DebugAdapterConfig, DebugRequestType};
use util::ResultExt as _;
use worktree::Worktree;

pub enum DapStoreEvent {
    DebugClientStarted(SessionId),
    DebugClientShutdown(SessionId),
    DebugClientEvent {
        session_id: SessionId,
        message: Message,
    },
    Notification(String),
    ActiveDebugLineChanged,
    RemoteHasInitialized,
    UpdateDebugAdapter(UpdateDebugAdapter),
    UpdateThreadStatus(UpdateThreadStatus),
}

#[allow(clippy::large_enum_variant)]
pub enum DapStoreMode {
    Local(LocalDapStore),   // ssh host and collab host
    Remote(RemoteDapStore), // collab guest
}

pub struct LocalDapStore {
    fs: Arc<dyn Fs>,
    node_runtime: NodeRuntime,
    next_session_id: AtomicU32,
    http_client: Arc<dyn HttpClient>,
    environment: Entity<ProjectEnvironment>,
    language_registry: Arc<LanguageRegistry>,
    toolchain_store: Arc<dyn LanguageToolchainStore>,
    start_debugging_tx: futures::channel::mpsc::UnboundedSender<(SessionId, Message)>,
    _start_debugging_task: Task<()>,
}

impl LocalDapStore {
    fn next_session_id(&self) -> SessionId {
        SessionId(self.next_session_id.fetch_add(1, SeqCst))
    }
}

pub struct RemoteDapStore {
    upstream_client: AnyProtoClient,
    upstream_project_id: u64,
    event_queue: Option<VecDeque<DapStoreEvent>>,
}

pub struct DapStore {
    mode: DapStoreMode,
    downstream_client: Option<(AnyProtoClient, u64)>,
    breakpoint_store: Entity<BreakpointStore>,
    sessions: BTreeMap<SessionId, Entity<Session>>,
}

impl EventEmitter<DapStoreEvent> for DapStore {}

impl DapStore {
    pub fn init(client: &AnyProtoClient) {
        client.add_entity_message_handler(Self::handle_shutdown_debug_client);
        client.add_entity_message_handler(Self::handle_set_debug_client_capabilities);
        client.add_entity_message_handler(Self::handle_update_debug_adapter);
        client.add_entity_message_handler(Self::handle_update_thread_status);
        client.add_entity_message_handler(Self::handle_ignore_breakpoint_state);

        // todo(debugger): Reenable these after we finish handle_dap_command refactor
        // client.add_entity_request_handler(Self::handle_dap_command::<NextCommand>);
        // client.add_entity_request_handler(Self::handle_dap_command::<StepInCommand>);
        // client.add_entity_request_handler(Self::handle_dap_command::<StepOutCommand>);
        // client.add_entity_request_handler(Self::handle_dap_command::<StepBackCommand>);
        // client.add_entity_request_handler(Self::handle_dap_command::<ContinueCommand>);
        // client.add_entity_request_handler(Self::handle_dap_command::<PauseCommand>);
        // client.add_entity_request_handler(Self::handle_dap_command::<DisconnectCommand>);
        // client.add_entity_request_handler(Self::handle_dap_command::<TerminateThreadsCommand>);
        // client.add_entity_request_handler(Self::handle_dap_command::<TerminateCommand>);
        // client.add_entity_request_handler(Self::handle_dap_command::<RestartCommand>);
        // client.add_entity_request_handler(Self::handle_dap_command::<VariablesCommand>);
        // client.add_entity_request_handler(Self::handle_dap_command::<RestartStackFrameCommand>);
    }

    pub fn new_local(
        http_client: Arc<dyn HttpClient>,
        node_runtime: NodeRuntime,
        fs: Arc<dyn Fs>,
        language_registry: Arc<LanguageRegistry>,
        environment: Entity<ProjectEnvironment>,
        toolchain_store: Arc<dyn LanguageToolchainStore>,
        breakpoint_store: Entity<BreakpointStore>,
        worktree_store: Entity<WorktreeStore>,
        cx: &mut Context<Self>,
    ) -> Self {
        cx.on_app_quit(Self::shutdown_sessions).detach();

        let (start_debugging_tx, mut message_rx) =
            futures::channel::mpsc::unbounded::<(SessionId, Message)>();

        let _start_debugging_task = cx.spawn(move |this, mut cx| async move {
            while let Some((session_id, message)) = message_rx.next().await {
                match message {
                    Message::Request(request) => {
<<<<<<< HEAD
                        let _ = this
                            .update(&mut cx, |this, cx| {
                                if request.command == StartDebugging::COMMAND {
                                    let Some(parent_session) = this.session_by_id(session_id)
                                    else {
                                        return;
=======
                        let _ = this.update(&mut cx, |this, cx| {
                            if request.command == StartDebugging::COMMAND {
                                let Some(parent_session) = this.session_by_id(session_id) else {
                                    return;
                                };

                                let args =
                                    serde_json::from_value::<StartDebuggingRequestArguments>(
                                        request.arguments.unwrap_or_default(),
                                    )
                                    .expect("To parse StartDebuggingRequestArguments");

                                let worktree = worktree_store
                                    .update(cx, |this, _| this.worktrees().next())
                                    .expect("worktree-less project");

                                let config = parent_session.read(cx).configuration();
                                let new_session_task = this.new_session(
                                    DebugAdapterConfig {
                                        label: config.label,
                                        kind: config.kind,
                                        request: match &args.request {
                                            StartDebuggingRequestArgumentsRequest::Launch => {
                                                DebugRequestType::Launch
                                            }
                                            StartDebuggingRequestArgumentsRequest::Attach => {
                                                DebugRequestType::Attach(
                                                    if let DebugRequestType::Attach(attach_config) =
                                                        &config.request
                                                    {
                                                        attach_config.clone()
                                                    } else {
                                                        AttachConfig::default()
                                                    },
                                                )
                                            }
                                        },
                                        program: config.program,
                                        cwd: config.cwd,
                                        initialize_args: Some(args.configuration),
                                        supports_attach: config.supports_attach,
                                    },
                                    &worktree,
                                    Some(parent_session.clone()),
                                    cx,
                                );

                                let request_seq = request.seq;
                                cx.spawn(|this, mut cx| async move {
                                    let (success, body) = match new_session_task.await {
                                        Ok(_) => (true, None),
                                        Err(error) => (
                                            false,
                                            Some(serde_json::to_value(ErrorResponse {
                                                error: Some(dap::Message {
                                                    id: request_seq,
                                                    format: error.to_string(),
                                                    variables: None,
                                                    send_telemetry: None,
                                                    show_user: None,
                                                    url: None,
                                                    url_label: None,
                                                }),
                                            })?),
                                        ),
>>>>>>> da89fdfd
                                    };

                                    let args =
                                        serde_json::from_value::<StartDebuggingRequestArguments>(
                                            request.arguments.unwrap_or_default(),
                                        )
                                        .expect("To parse StartDebuggingRequestArguments");

                                    let worktree = this
                                        .worktree_store
                                        .update(cx, |this, _| this.worktrees().next())
                                        .expect("worktree-less project");

                                    let config = parent_session.read(cx).configuration();
                                    let new_session_task = this.new_session(
                                        DebugAdapterConfig {
                                            label: config.label,
                                            kind: config.kind,
                                            request: match &args.request {
                                                StartDebuggingRequestArgumentsRequest::Launch => {
                                                    DebugRequestType::Launch
                                                }
                                                StartDebuggingRequestArgumentsRequest::Attach => {
                                                    DebugRequestType::Attach(
                                                        if let DebugRequestType::Attach(
                                                            attach_config,
                                                        ) = &config.request
                                                        {
                                                            attach_config.clone()
                                                        } else {
                                                            AttachConfig::default()
                                                        },
                                                    )
                                                }
                                            },
                                            program: config.program,
                                            cwd: config.cwd,
                                            initialize_args: Some(args.configuration),
                                            supports_attach: config.supports_attach,
                                        },
                                        &worktree,
                                        Some(parent_session.clone()),
                                        cx,
                                    );

                                    let request_seq = request.seq;
                                    cx.spawn(|_this, mut cx| async move {
                                        let (success, body) = match new_session_task.await {
                                            Ok(_) => (true, None),
                                            Err(error) => (
                                                false,
                                                Some(serde_json::to_value(ErrorResponse {
                                                    error: Some(dap::Message {
                                                        id: request_seq,
                                                        format: error.to_string(),
                                                        variables: None,
                                                        send_telemetry: None,
                                                        show_user: None,
                                                        url: None,
                                                        url_label: None,
                                                    }),
                                                })?),
                                            ),
                                        };

                                        parent_session
                                            .update(&mut cx, |session, cx| {
                                                session.respond_to_client(
                                                    dap::messages::Response {
                                                        seq: request_seq + 1,
                                                        request_seq,
                                                        success,
                                                        command: StartDebugging::COMMAND
                                                            .to_string(),
                                                        body,
                                                    },
                                                    cx,
                                                )
                                            })?
                                            .await
                                    })
                                    .detach_and_log_err(cx);
                                } else if request.command == RunInTerminal::COMMAND {
                                    // spawn terminal
                                }
                            })
                            .log_err();
                    }
                    _ => {}
                }
            }
        });
        Self {
            mode: DapStoreMode::Local(LocalDapStore {
                fs,
                environment,
                http_client,
                node_runtime,
                toolchain_store,
                language_registry,
                next_session_id: Default::default(),
                start_debugging_tx,
                _start_debugging_task,
            }),
            downstream_client: None,
            breakpoint_store,
            sessions: Default::default(),
        }
    }

    pub fn new_remote(
        project_id: u64,
        upstream_client: AnyProtoClient,
        breakpoint_store: Entity<BreakpointStore>,
        worktree_store: Entity<WorktreeStore>,
    ) -> Self {
        Self {
            mode: DapStoreMode::Remote(RemoteDapStore {
                upstream_client,
                upstream_project_id: project_id,
                event_queue: Some(VecDeque::default()),
            }),
            downstream_client: None,
            breakpoint_store,
            sessions: Default::default(),
        }
    }

    pub fn as_remote(&self) -> Option<&RemoteDapStore> {
        match &self.mode {
            DapStoreMode::Remote(remote_dap_store) => Some(remote_dap_store),
            _ => None,
        }
    }

    pub fn remote_event_queue(&mut self) -> Option<VecDeque<DapStoreEvent>> {
        if let DapStoreMode::Remote(remote) = &mut self.mode {
            remote.event_queue.take()
        } else {
            None
        }
    }

    pub fn as_local(&self) -> Option<&LocalDapStore> {
        match &self.mode {
            DapStoreMode::Local(local_dap_store) => Some(local_dap_store),
            _ => None,
        }
    }

    pub fn as_local_mut(&mut self) -> Option<&mut LocalDapStore> {
        match &mut self.mode {
            DapStoreMode::Local(local_dap_store) => Some(local_dap_store),
            _ => None,
        }
    }

    pub fn upstream_client(&self) -> Option<(AnyProtoClient, u64)> {
        match &self.mode {
            DapStoreMode::Remote(RemoteDapStore {
                upstream_client,
                upstream_project_id,
                ..
            }) => Some((upstream_client.clone(), *upstream_project_id)),

            DapStoreMode::Local(_) => None,
        }
    }

    pub fn downstream_client(&self) -> Option<&(AnyProtoClient, u64)> {
        self.downstream_client.as_ref()
    }

    pub fn add_remote_client(
        &mut self,
        session_id: SessionId,
        ignore: Option<bool>,
        cx: &mut Context<Self>,
    ) {
        if let DapStoreMode::Remote(remote) = &self.mode {
            self.sessions.insert(
                session_id,
                cx.new(|_| {
                    debugger::session::Session::remote(
                        session_id,
                        remote.upstream_client.clone(),
                        remote.upstream_project_id,
                        self.breakpoint_store.clone(),
                        ignore.unwrap_or(false),
                    )
                }),
            );
        } else {
            debug_assert!(false);
        }
    }

    pub fn session_by_id(
        &self,
        session_id: impl Borrow<SessionId>,
    ) -> Option<Entity<session::Session>> {
        let session_id = session_id.borrow();
        let client = self.sessions.get(session_id).cloned();

        client
    }
    pub fn sessions(&self) -> impl Iterator<Item = &Entity<Session>> {
        self.sessions.values()
    }

    pub fn capabilities_by_id(
        &self,
        session_id: impl Borrow<SessionId>,
        cx: &App,
    ) -> Option<Capabilities> {
        let session_id = session_id.borrow();
        self.sessions
            .get(session_id)
            .map(|client| client.read(cx).capabilities.clone())
    }

    pub fn update_capabilities_for_client(
        &mut self,
        session_id: SessionId,
        capabilities: &Capabilities,
        cx: &mut Context<Self>,
    ) {
        if let Some(client) = self.session_by_id(session_id) {
            client.update(cx, |this, _cx| {
                this.capabilities = this.capabilities.merge(capabilities.clone());
            });
        }

        cx.notify();

        if let Some((downstream_client, project_id)) = self.downstream_client.as_ref() {
            downstream_client
                .send(dap::proto_conversions::capabilities_to_proto(
                    &capabilities,
                    *project_id,
                    session_id.to_proto(),
                ))
                .log_err();
        }
    }

    pub fn breakpoint_store(&self) -> &Entity<BreakpointStore> {
        &self.breakpoint_store
    }

    async fn handle_ignore_breakpoint_state(
        this: Entity<Self>,
        envelope: TypedEnvelope<proto::IgnoreBreakpointState>,
        mut cx: AsyncApp,
    ) -> Result<()> {
        let session_id = SessionId::from_proto(envelope.payload.session_id);

        this.update(&mut cx, |this, cx| {
            if let Some(session) = this.session_by_id(&session_id) {
                session.update(cx, |session, cx| {
                    session.set_ignore_breakpoints(envelope.payload.ignore, cx)
                })
            } else {
                Task::ready(Ok(()))
            }
        })?
        .await
    }

    pub fn new_session(
        &mut self,
        config: DebugAdapterConfig,
        worktree: &Entity<Worktree>,
        parent_session: Option<Entity<Session>>,
        cx: &mut Context<Self>,
    ) -> Task<Result<Entity<Session>>> {
        let Some(local_store) = self.as_local() else {
            unimplemented!("Starting session on remote side");
        };

        let delegate = DapAdapterDelegate::new(
            local_store.fs.clone(),
            worktree.read(cx).id(),
            local_store.node_runtime.clone(),
            local_store.http_client.clone(),
            local_store.language_registry.clone(),
            local_store.toolchain_store.clone(),
            local_store.environment.update(cx, |env, cx| {
                let worktree = worktree.read(cx);
                env.get_environment(Some(worktree.id()), Some(worktree.abs_path()), cx)
            }),
        );
        let session_id = local_store.next_session_id();

        let start_client_task = Session::local(
            self.breakpoint_store.clone(),
            session_id,
            parent_session,
            delegate,
            config,
            local_store.start_debugging_tx.clone(),
            cx,
        );

        cx.spawn(|this, mut cx| async move {
            let session = match start_client_task.await {
                Ok(session) => session,
                Err(error) => {
                    this.update(&mut cx, |_, cx| {
                        cx.emit(DapStoreEvent::Notification(error.to_string()));
                    })
                    .log_err();

                    return Err(error);
                }
            };

            this.update(&mut cx, |store, cx| {
                store.sessions.insert(session_id, session.clone());

                cx.emit(DapStoreEvent::DebugClientStarted(session_id));
                cx.notify();

                session
            })
        })
    }

    pub fn respond_to_run_in_terminal(
        &self,
        session_id: SessionId,
        success: bool,
        seq: u64,
        body: Option<Value>,
        cx: &mut Context<Self>,
    ) -> Task<Result<()>> {
        let Some(client) = self
            .session_by_id(session_id)
            .and_then(|client| client.read(cx).adapter_client())
        else {
            return Task::ready(Err(anyhow!(
                "Could not find debug client: {:?}",
                session_id
            )));
        };

        cx.background_executor().spawn(async move {
            client
                .send_message(Message::Response(Response {
                    seq,
                    body,
                    success,
                    request_seq: seq,
                    command: RunInTerminal::COMMAND.to_string(),
                }))
                .await
        })
    }

    pub fn evaluate(
        &self,
        session_id: &SessionId,
        stack_frame_id: u64,
        expression: String,
        context: EvaluateArgumentsContext,
        source: Option<Source>,
        cx: &mut Context<Self>,
    ) -> Task<Result<EvaluateResponse>> {
        let Some(client) = self
            .session_by_id(session_id)
            .and_then(|client| client.read(cx).adapter_client())
        else {
            return Task::ready(Err(anyhow!("Could not find client: {:?}", session_id)));
        };

        cx.background_executor().spawn(async move {
            client
                .request::<Evaluate>(EvaluateArguments {
                    expression: expression.clone(),
                    frame_id: Some(stack_frame_id),
                    context: Some(context),
                    format: None,
                    line: None,
                    column: None,
                    source,
                })
                .await
        })
    }

    pub fn completions(
        &self,
        session_id: &SessionId,
        stack_frame_id: u64,
        text: String,
        completion_column: u64,
        cx: &mut Context<Self>,
    ) -> Task<Result<Vec<CompletionItem>>> {
        let Some(client) = self
            .session_by_id(session_id)
            .and_then(|client| client.read(cx).adapter_client())
        else {
            return Task::ready(Err(anyhow!("Could not find client: {:?}", session_id)));
        };

        cx.background_executor().spawn(async move {
            Ok(client
                .request::<Completions>(CompletionsArguments {
                    frame_id: Some(stack_frame_id),
                    line: None,
                    text,
                    column: completion_column,
                })
                .await?
                .targets)
        })
    }

    #[allow(clippy::too_many_arguments)]
    pub fn set_variable_value(
        &self,
        session_id: &SessionId,
        stack_frame_id: u64,
        variables_reference: u64,
        name: String,
        value: String,
        evaluate_name: Option<String>,
        cx: &mut Context<Self>,
    ) -> Task<Result<()>> {
        let Some(client) = self
            .session_by_id(session_id)
            .and_then(|client| client.read(cx).adapter_client())
        else {
            return Task::ready(Err(anyhow!("Could not find client: {:?}", session_id)));
        };

        let supports_set_expression = self
            .capabilities_by_id(session_id, cx)
            .map(|caps| caps.supports_set_expression)
            .flatten()
            .unwrap_or_default();

        cx.background_executor().spawn(async move {
            if let Some(evaluate_name) = supports_set_expression.then(|| evaluate_name).flatten() {
                client
                    .request::<SetExpression>(SetExpressionArguments {
                        expression: evaluate_name,
                        value,
                        frame_id: Some(stack_frame_id),
                        format: None,
                    })
                    .await?;
            } else {
                client
                    .request::<SetVariable>(SetVariableArguments {
                        variables_reference,
                        name,
                        value,
                        format: None,
                    })
                    .await?;
            }

            Ok(())
        })
    }

    // .. get the client and what not
    // let _ = client.modules(); // This can fire a request to a dap adapter or be a cheap getter.
    // client.wait_for_request(request::Modules); // This ensures that the request that we've fired off runs to completions
    // let returned_value = client.modules(); // this is a cheap getter.

    pub fn shutdown_sessions(&mut self, cx: &mut Context<Self>) -> Task<()> {
        let mut tasks = vec![];
        for session_id in self.sessions.keys().cloned().collect::<Vec<_>>() {
            tasks.push(self.shutdown_session(&session_id, cx));
        }

        cx.background_executor().spawn(async move {
            futures::future::join_all(tasks).await;
        })
    }

    pub fn shutdown_session(
        &mut self,
        session_id: &SessionId,
        cx: &mut Context<Self>,
    ) -> Task<Result<()>> {
        let Some(_) = self.as_local_mut() else {
            if let Some((upstream_client, project_id)) = self.upstream_client() {
                let future = upstream_client.request(proto::ShutdownDebugClient {
                    project_id,
                    session_id: session_id.to_proto(),
                });

                return cx.background_spawn(async move { future.await.map(|_| ()) });
            }

            return Task::ready(Err(anyhow!("Cannot shutdown session on remote side")));
        };

        let Some(session) = self.sessions.remove(session_id) else {
            return Task::ready(Err(anyhow!("Could not find session: {:?}", session_id)));
        };

        let shutdown_parent_task = session
            .read(cx)
            .parent_id()
            .map(|parent_id| self.shutdown_session(&parent_id, cx));
        let shutdown_task = session.update(cx, |this, cx| this.shutdown(cx));

        cx.background_spawn(async move {
            shutdown_task.await;

            if let Some(parent_task) = shutdown_parent_task {
                parent_task.await?;
            }

            Ok(())
        })
    }

    // async fn _handle_dap_command_2<T: DapCommand + PartialEq + Eq + Hash>(
    //     this: Entity<Self>,
    //     envelope: TypedEnvelope<T::ProtoRequest>,
    //     mut cx: AsyncApp,
    // ) -> Result<<T::ProtoRequest as proto::RequestMessage>::Response>
    // where
    //     <T::DapRequest as dap::requests::Request>::Arguments: Send,
    //     <T::DapRequest as dap::requests::Request>::Response: Send,
    // {
    //     let request = T::from_proto(&envelope.payload);
    //     let session_id = T::session_id_from_proto(&envelope.payload);

    //     let _state = this
    //         .update(&mut cx, |this, cx| {
    //             this.client_by_id(session_id)?
    //                 .read(cx)
    //                 ._wait_for_request(request)
    //         })
    //         .ok()
    //         .flatten();
    //     if let Some(_state) = _state {
    //         let _ = _state.await;
    //     }

    //     todo!()
    // }

    // async fn handle_dap_command<T: DapCommand>(
    //     this: Entity<Self>,
    //     envelope: TypedEnvelope<T::ProtoRequest>,
    //     mut cx: AsyncApp,
    // ) -> Result<<T::ProtoRequest as proto::RequestMessage>::Response>
    // where
    //     <T::DapRequest as dap::requests::Request>::Arguments: Send,
    //     <T::DapRequest as dap::requests::Request>::Response: Send,
    // {
    //     let _sender_id = envelope.original_sender_id().unwrap_or_default();
    //     let session_id = T::session_id_from_proto(&envelope.payload);

    //     let request = T::from_proto(&envelope.payload);
    //     let response = this
    //         .update(&mut cx, |this, cx| {
    //             this.request_dap::<T>(&session_id, request, cx)
    //         })?
    //         .await?;

    //     Ok(T::response_to_proto(&session_id, response))
    // }

    async fn handle_update_debug_adapter(
        this: Entity<Self>,
        envelope: TypedEnvelope<proto::UpdateDebugAdapter>,
        mut cx: AsyncApp,
    ) -> Result<()> {
        this.update(&mut cx, |_, cx| {
            cx.emit(DapStoreEvent::UpdateDebugAdapter(envelope.payload));
        })
    }

    async fn handle_update_thread_status(
        this: Entity<Self>,
        envelope: TypedEnvelope<proto::UpdateThreadStatus>,
        mut cx: AsyncApp,
    ) -> Result<()> {
        this.update(&mut cx, |_, cx| {
            cx.emit(DapStoreEvent::UpdateThreadStatus(envelope.payload));
        })
    }

    async fn handle_set_debug_client_capabilities(
        this: Entity<Self>,
        envelope: TypedEnvelope<proto::SetDebugClientCapabilities>,
        mut cx: AsyncApp,
    ) -> Result<()> {
        this.update(&mut cx, |dap_store, cx| {
            dap_store.update_capabilities_for_client(
                SessionId::from_proto(envelope.payload.session_id),
                &dap::proto_conversions::capabilities_from_proto(&envelope.payload),
                cx,
            );
        })
    }

    async fn handle_shutdown_debug_client(
        this: Entity<Self>,
        envelope: TypedEnvelope<proto::ShutdownDebugClient>,
        mut cx: AsyncApp,
    ) -> Result<()> {
        this.update(&mut cx, |dap_store, cx| {
            let session_id = SessionId::from_proto(envelope.payload.session_id);

            let shutdown_task = dap_store.shutdown_session(&session_id, cx);
            cx.spawn(|this, mut cx| async move {
                let _ = shutdown_task.await.log_err();

                this.update(&mut cx, |_, cx| {
                    cx.emit(DapStoreEvent::DebugClientShutdown(session_id));
                    cx.notify();
                })
            })
            .detach();
        })
    }

    pub fn shared(
        &mut self,
        project_id: u64,
        downstream_client: AnyProtoClient,
        _: &mut Context<Self>,
    ) {
        self.downstream_client = Some((downstream_client.clone(), project_id));
    }

    pub fn unshared(&mut self, cx: &mut Context<Self>) {
        self.downstream_client.take();

        cx.notify();
    }
}

#[derive(Clone)]
pub struct DapAdapterDelegate {
    fs: Arc<dyn Fs>,
    worktree_id: WorktreeId,
    node_runtime: NodeRuntime,
    http_client: Arc<dyn HttpClient>,
    language_registry: Arc<LanguageRegistry>,
    toolchain_store: Arc<dyn LanguageToolchainStore>,
    updated_adapters: Arc<Mutex<HashSet<DebugAdapterName>>>,
    load_shell_env_task: Shared<Task<Option<HashMap<String, String>>>>,
}

impl DapAdapterDelegate {
    pub fn new(
        fs: Arc<dyn Fs>,
        worktree_id: WorktreeId,
        node_runtime: NodeRuntime,
        http_client: Arc<dyn HttpClient>,
        language_registry: Arc<LanguageRegistry>,
        toolchain_store: Arc<dyn LanguageToolchainStore>,
        load_shell_env_task: Shared<Task<Option<HashMap<String, String>>>>,
    ) -> Self {
        Self {
            fs,
            worktree_id,
            http_client,
            node_runtime,
            toolchain_store,
            language_registry,
            load_shell_env_task,
            updated_adapters: Default::default(),
        }
    }
}

#[async_trait(?Send)]
impl dap::adapters::DapDelegate for DapAdapterDelegate {
    fn worktree_id(&self) -> WorktreeId {
        self.worktree_id
    }

    fn http_client(&self) -> Arc<dyn HttpClient> {
        self.http_client.clone()
    }

    fn node_runtime(&self) -> NodeRuntime {
        self.node_runtime.clone()
    }

    fn fs(&self) -> Arc<dyn Fs> {
        self.fs.clone()
    }

    fn updated_adapters(&self) -> Arc<Mutex<HashSet<DebugAdapterName>>> {
        self.updated_adapters.clone()
    }

    fn update_status(&self, dap_name: DebugAdapterName, status: dap::adapters::DapStatus) {
        let name = SharedString::from(dap_name.to_string());
        let status = match status {
            DapStatus::None => BinaryStatus::None,
            DapStatus::Downloading => BinaryStatus::Downloading,
            DapStatus::Failed { error } => BinaryStatus::Failed { error },
            DapStatus::CheckingForUpdate => BinaryStatus::CheckingForUpdate,
        };

        self.language_registry
            .update_dap_status(LanguageServerName(name), status);
    }

    fn which(&self, command: &OsStr) -> Option<PathBuf> {
        which::which(command).ok()
    }

    async fn shell_env(&self) -> HashMap<String, String> {
        let task = self.load_shell_env_task.clone();
        task.await.unwrap_or_default()
    }

    fn toolchain_store(&self) -> Arc<dyn LanguageToolchainStore> {
        self.toolchain_store.clone()
    }
}<|MERGE_RESOLUTION|>--- conflicted
+++ resolved
@@ -146,80 +146,12 @@
             while let Some((session_id, message)) = message_rx.next().await {
                 match message {
                     Message::Request(request) => {
-<<<<<<< HEAD
                         let _ = this
                             .update(&mut cx, |this, cx| {
                                 if request.command == StartDebugging::COMMAND {
                                     let Some(parent_session) = this.session_by_id(session_id)
                                     else {
                                         return;
-=======
-                        let _ = this.update(&mut cx, |this, cx| {
-                            if request.command == StartDebugging::COMMAND {
-                                let Some(parent_session) = this.session_by_id(session_id) else {
-                                    return;
-                                };
-
-                                let args =
-                                    serde_json::from_value::<StartDebuggingRequestArguments>(
-                                        request.arguments.unwrap_or_default(),
-                                    )
-                                    .expect("To parse StartDebuggingRequestArguments");
-
-                                let worktree = worktree_store
-                                    .update(cx, |this, _| this.worktrees().next())
-                                    .expect("worktree-less project");
-
-                                let config = parent_session.read(cx).configuration();
-                                let new_session_task = this.new_session(
-                                    DebugAdapterConfig {
-                                        label: config.label,
-                                        kind: config.kind,
-                                        request: match &args.request {
-                                            StartDebuggingRequestArgumentsRequest::Launch => {
-                                                DebugRequestType::Launch
-                                            }
-                                            StartDebuggingRequestArgumentsRequest::Attach => {
-                                                DebugRequestType::Attach(
-                                                    if let DebugRequestType::Attach(attach_config) =
-                                                        &config.request
-                                                    {
-                                                        attach_config.clone()
-                                                    } else {
-                                                        AttachConfig::default()
-                                                    },
-                                                )
-                                            }
-                                        },
-                                        program: config.program,
-                                        cwd: config.cwd,
-                                        initialize_args: Some(args.configuration),
-                                        supports_attach: config.supports_attach,
-                                    },
-                                    &worktree,
-                                    Some(parent_session.clone()),
-                                    cx,
-                                );
-
-                                let request_seq = request.seq;
-                                cx.spawn(|this, mut cx| async move {
-                                    let (success, body) = match new_session_task.await {
-                                        Ok(_) => (true, None),
-                                        Err(error) => (
-                                            false,
-                                            Some(serde_json::to_value(ErrorResponse {
-                                                error: Some(dap::Message {
-                                                    id: request_seq,
-                                                    format: error.to_string(),
-                                                    variables: None,
-                                                    send_telemetry: None,
-                                                    show_user: None,
-                                                    url: None,
-                                                    url_label: None,
-                                                }),
-                                            })?),
-                                        ),
->>>>>>> da89fdfd
                                     };
 
                                     let args =
@@ -228,8 +160,7 @@
                                         )
                                         .expect("To parse StartDebuggingRequestArguments");
 
-                                    let worktree = this
-                                        .worktree_store
+                                    let worktree = worktree_store
                                         .update(cx, |this, _| this.worktrees().next())
                                         .expect("worktree-less project");
 
@@ -266,7 +197,7 @@
                                     );
 
                                     let request_seq = request.seq;
-                                    cx.spawn(|_this, mut cx| async move {
+                                    cx.spawn(|this, mut cx| async move {
                                         let (success, body) = match new_session_task.await {
                                             Ok(_) => (true, None),
                                             Err(error) => (
