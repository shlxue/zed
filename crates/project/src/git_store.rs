pub mod git_traversal;

use crate::{
    buffer_store::{BufferStore, BufferStoreEvent},
    worktree_store::{WorktreeStore, WorktreeStoreEvent},
    ProjectEnvironment, ProjectItem, ProjectPath,
};
use anyhow::{anyhow, bail, Context as _, Result};
use askpass::{AskPassDelegate, AskPassSession};
use buffer_diff::{BufferDiff, BufferDiffEvent};
use client::ProjectId;
use collections::HashMap;
use fs::Fs;
use futures::{
    channel::{mpsc, oneshot},
    future::{self, OptionFuture, Shared},
    FutureExt as _, StreamExt as _,
};
use git::{
    blame::Blame,
    parse_git_remote_url,
    repository::{
        Branch, CommitDetails, DiffType, GitIndex, GitRepository, GitRepositoryCheckpoint,
        PushOptions, Remote, RemoteCommandOutput, RepoPath, ResetMode,
    },
    status::{FileStatus, GitStatus},
    BuildPermalinkParams, GitHostingProviderRegistry,
};
use gpui::{
    App, AppContext, AsyncApp, Context, Entity, EventEmitter, SharedString, Subscription, Task,
    WeakEntity,
};
use language::{
    proto::{deserialize_version, serialize_version},
    Buffer, BufferEvent, Language, LanguageRegistry,
};
use parking_lot::Mutex;
use rpc::{
    proto::{self, git_reset, FromProto, ToProto, SSH_PROJECT_ID},
    AnyProtoClient, TypedEnvelope,
};
use serde::Deserialize;
use settings::WorktreeId;
use std::{
    collections::{hash_map, VecDeque},
    future::Future,
    ops::Range,
    path::{Path, PathBuf},
    sync::Arc,
};
use sum_tree::TreeSet;
use text::BufferId;
use util::{debug_panic, maybe, ResultExt};
use worktree::{
    proto_to_branch, File, PathKey, ProjectEntryId, RepositoryEntry, StatusEntry,
    UpdatedGitRepositoriesSet, Worktree,
};

pub struct GitStore {
    state: GitStoreState,
    buffer_store: Entity<BufferStore>,
    worktree_store: Entity<WorktreeStore>,
    repositories: HashMap<ProjectEntryId, Entity<Repository>>,
    active_repo_id: Option<ProjectEntryId>,
    #[allow(clippy::type_complexity)]
    loading_diffs:
        HashMap<(BufferId, DiffKind), Shared<Task<Result<Entity<BufferDiff>, Arc<anyhow::Error>>>>>,
    diffs: HashMap<BufferId, Entity<BufferDiffState>>,
    update_sender: mpsc::UnboundedSender<GitJob>,
    shared_diffs: HashMap<proto::PeerId, HashMap<BufferId, SharedDiffs>>,
    _subscriptions: [Subscription; 2],
}

#[derive(Default)]
struct SharedDiffs {
    unstaged: Option<Entity<BufferDiff>>,
    uncommitted: Option<Entity<BufferDiff>>,
}

#[derive(Default)]
struct BufferDiffState {
    unstaged_diff: Option<WeakEntity<BufferDiff>>,
    uncommitted_diff: Option<WeakEntity<BufferDiff>>,
    recalculate_diff_task: Option<Task<Result<()>>>,
    language: Option<Arc<Language>>,
    language_registry: Option<Arc<LanguageRegistry>>,
    diff_updated_futures: Vec<oneshot::Sender<()>>,
    hunk_staging_operation_count: usize,

    head_text: Option<Arc<String>>,
    index_text: Option<Arc<String>>,
    head_changed: bool,
    index_changed: bool,
    language_changed: bool,
}

#[derive(Clone, Debug)]
enum DiffBasesChange {
    SetIndex(Option<String>),
    SetHead(Option<String>),
    SetEach {
        index: Option<String>,
        head: Option<String>,
    },
    SetBoth(Option<String>),
}

#[derive(Clone, Copy, Debug, PartialEq, Eq, Hash)]
enum DiffKind {
    Unstaged,
    Uncommitted,
}

enum GitStoreState {
    Local {
        downstream_client: Option<LocalDownstreamState>,
        environment: Entity<ProjectEnvironment>,
        fs: Arc<dyn Fs>,
    },
    Ssh {
        upstream_client: AnyProtoClient,
        upstream_project_id: ProjectId,
        downstream_client: Option<(AnyProtoClient, ProjectId)>,
        environment: Entity<ProjectEnvironment>,
    },
    Remote {
        upstream_client: AnyProtoClient,
        project_id: ProjectId,
    },
}

enum DownstreamUpdate {
    UpdateRepository(RepositoryEntry),
    RemoveRepository(ProjectEntryId),
}

struct LocalDownstreamState {
    client: AnyProtoClient,
    project_id: ProjectId,
    updates_tx: mpsc::UnboundedSender<DownstreamUpdate>,
    _task: Task<Result<()>>,
}

#[derive(Clone)]
pub struct GitStoreCheckpoint {
    checkpoints_by_work_dir_abs_path: HashMap<PathBuf, GitRepositoryCheckpoint>,
}

#[derive(Clone, Debug)]
pub struct GitStoreDiff {
    diffs_by_dot_git_abs_path: HashMap<PathBuf, String>,
}

#[derive(Clone, Debug)]
pub struct GitStoreIndex {
    indices_by_dot_git_abs_path: HashMap<PathBuf, GitIndex>,
}

#[derive(Default)]
pub struct GitStoreStatus {
    statuses_by_dot_git_abs_path: HashMap<PathBuf, GitStatus>,
}

pub struct Repository {
    pub repository_entry: RepositoryEntry,
    pub merge_message: Option<String>,
    pub completed_scan_id: usize,
    commit_message_buffer: Option<Entity<Buffer>>,
    git_store: WeakEntity<GitStore>,
    project_environment: Option<WeakEntity<ProjectEnvironment>>,
    pub worktree_id: Option<WorktreeId>,
    state: RepositoryState,
    job_sender: mpsc::UnboundedSender<GitJob>,
    askpass_delegates: Arc<Mutex<HashMap<u64, AskPassDelegate>>>,
    latest_askpass_id: u64,
}

#[derive(Clone)]
enum RepositoryState {
    Local(Arc<dyn GitRepository>),
    Remote {
        project_id: ProjectId,
        client: AnyProtoClient,
        work_directory_id: ProjectEntryId,
    },
}

#[derive(Debug)]
pub enum GitEvent {
    ActiveRepositoryChanged,
    FileSystemUpdated,
    GitStateUpdated,
    IndexWriteError(anyhow::Error),
}

struct GitJob {
    job: Box<dyn FnOnce(&mut AsyncApp) -> Task<()>>,
    key: Option<GitJobKey>,
}

#[derive(PartialEq, Eq)]
enum GitJobKey {
    WriteIndex(RepoPath),
    BatchReadIndex(ProjectEntryId),
}

impl EventEmitter<GitEvent> for GitStore {}

impl GitStore {
    pub fn local(
        worktree_store: &Entity<WorktreeStore>,
        buffer_store: Entity<BufferStore>,
        environment: Entity<ProjectEnvironment>,
        fs: Arc<dyn Fs>,
        cx: &mut Context<Self>,
    ) -> Self {
        Self::new(
            worktree_store.clone(),
            buffer_store,
            GitStoreState::Local {
                downstream_client: None,
                environment,
                fs,
            },
            cx,
        )
    }

    pub fn remote(
        worktree_store: &Entity<WorktreeStore>,
        buffer_store: Entity<BufferStore>,
        upstream_client: AnyProtoClient,
        project_id: ProjectId,
        cx: &mut Context<Self>,
    ) -> Self {
        Self::new(
            worktree_store.clone(),
            buffer_store,
            GitStoreState::Remote {
                upstream_client,
                project_id,
            },
            cx,
        )
    }

    pub fn ssh(
        worktree_store: &Entity<WorktreeStore>,
        buffer_store: Entity<BufferStore>,
        environment: Entity<ProjectEnvironment>,
        upstream_client: AnyProtoClient,
        cx: &mut Context<Self>,
    ) -> Self {
        Self::new(
            worktree_store.clone(),
            buffer_store,
            GitStoreState::Ssh {
                upstream_client,
                upstream_project_id: ProjectId(SSH_PROJECT_ID),
                downstream_client: None,
                environment,
            },
            cx,
        )
    }

    fn new(
        worktree_store: Entity<WorktreeStore>,
        buffer_store: Entity<BufferStore>,
        state: GitStoreState,
        cx: &mut Context<Self>,
    ) -> Self {
        let update_sender = Self::spawn_git_worker(cx);
        let _subscriptions = [
            cx.subscribe(&worktree_store, Self::on_worktree_store_event),
            cx.subscribe(&buffer_store, Self::on_buffer_store_event),
        ];

        GitStore {
            state,
            buffer_store,
            worktree_store,
            repositories: HashMap::default(),
            active_repo_id: None,
            update_sender,
            _subscriptions,
            loading_diffs: HashMap::default(),
            shared_diffs: HashMap::default(),
            diffs: HashMap::default(),
        }
    }

    pub fn init(client: &AnyProtoClient) {
        client.add_entity_request_handler(Self::handle_get_remotes);
        client.add_entity_request_handler(Self::handle_get_branches);
        client.add_entity_request_handler(Self::handle_change_branch);
        client.add_entity_request_handler(Self::handle_create_branch);
        client.add_entity_request_handler(Self::handle_git_init);
        client.add_entity_request_handler(Self::handle_push);
        client.add_entity_request_handler(Self::handle_pull);
        client.add_entity_request_handler(Self::handle_fetch);
        client.add_entity_request_handler(Self::handle_stage);
        client.add_entity_request_handler(Self::handle_unstage);
        client.add_entity_request_handler(Self::handle_commit);
        client.add_entity_request_handler(Self::handle_reset);
        client.add_entity_request_handler(Self::handle_show);
        client.add_entity_request_handler(Self::handle_checkout_files);
        client.add_entity_request_handler(Self::handle_open_commit_message_buffer);
        client.add_entity_request_handler(Self::handle_set_index_text);
        client.add_entity_request_handler(Self::handle_askpass);
        client.add_entity_request_handler(Self::handle_check_for_pushed_commits);
        client.add_entity_request_handler(Self::handle_git_diff);
        client.add_entity_request_handler(Self::handle_open_unstaged_diff);
        client.add_entity_request_handler(Self::handle_open_uncommitted_diff);
        client.add_entity_message_handler(Self::handle_update_diff_bases);
        client.add_entity_request_handler(Self::handle_get_permalink_to_line);
        client.add_entity_request_handler(Self::handle_blame_buffer);
        client.add_entity_message_handler(Self::handle_update_repository);
        client.add_entity_message_handler(Self::handle_remove_repository);
    }

    pub fn is_local(&self) -> bool {
        matches!(self.state, GitStoreState::Local { .. })
    }

    pub fn shared(&mut self, project_id: u64, client: AnyProtoClient, cx: &mut Context<Self>) {
        match &mut self.state {
            GitStoreState::Ssh {
                downstream_client, ..
            } => {
                for repo in self.repositories.values() {
                    client
                        .send(repo.read(cx).repository_entry.initial_update(project_id))
                        .log_err();
                }
                *downstream_client = Some((client, ProjectId(project_id)));
            }
            GitStoreState::Local {
                downstream_client, ..
            } => {
                let mut snapshots = HashMap::default();
                let (updates_tx, mut updates_rx) = mpsc::unbounded();
                for repo in self.repositories.values() {
                    updates_tx
                        .unbounded_send(DownstreamUpdate::UpdateRepository(
                            repo.read(cx).repository_entry.clone(),
                        ))
                        .ok();
                }
                *downstream_client = Some(LocalDownstreamState {
                    client: client.clone(),
                    project_id: ProjectId(project_id),
                    updates_tx,
                    _task: cx.spawn(async move |this, cx| {
                        cx.background_spawn(async move {
                            while let Some(update) = updates_rx.next().await {
                                match update {
                                    DownstreamUpdate::UpdateRepository(snapshot) => {
                                        if let Some(old_snapshot) =
                                            snapshots.get_mut(&snapshot.work_directory_id)
                                        {
                                            let update =
                                                snapshot.build_update(old_snapshot, project_id);
                                            *old_snapshot = snapshot;
                                            client.send(update)?;
                                        } else {
                                            let update = snapshot.initial_update(project_id);
                                            client.send(update)?;
                                            snapshots.insert(snapshot.work_directory_id, snapshot);
                                        }
                                    }
                                    DownstreamUpdate::RemoveRepository(id) => {
                                        client.send(proto::RemoveRepository {
                                            project_id,
                                            id: id.to_proto(),
                                        })?;
                                    }
                                }
                            }
                            anyhow::Ok(())
                        })
                        .await
                        .ok();
                        this.update(cx, |this, _| {
                            if let GitStoreState::Local {
                                downstream_client, ..
                            } = &mut this.state
                            {
                                downstream_client.take();
                            } else {
                                unreachable!("unshared called on remote store");
                            }
                        })
                    }),
                });
            }
            GitStoreState::Remote { .. } => {
                debug_panic!("shared called on remote store");
            }
        }
    }

    pub fn unshared(&mut self, _cx: &mut Context<Self>) {
        match &mut self.state {
            GitStoreState::Local {
                downstream_client, ..
            } => {
                downstream_client.take();
            }
            GitStoreState::Ssh {
                downstream_client, ..
            } => {
                downstream_client.take();
            }
            GitStoreState::Remote { .. } => {
                debug_panic!("unshared called on remote store");
            }
        }
        self.shared_diffs.clear();
    }

    pub(crate) fn forget_shared_diffs_for(&mut self, peer_id: &proto::PeerId) {
        self.shared_diffs.remove(peer_id);
    }

    pub fn active_repository(&self) -> Option<Entity<Repository>> {
        self.active_repo_id
            .as_ref()
            .map(|id| self.repositories[&id].clone())
    }

    pub fn open_unstaged_diff(
        &mut self,
        buffer: Entity<Buffer>,
        cx: &mut Context<Self>,
    ) -> Task<Result<Entity<BufferDiff>>> {
        let buffer_id = buffer.read(cx).remote_id();
        if let Some(diff_state) = self.diffs.get(&buffer_id) {
            if let Some(unstaged_diff) = diff_state
                .read(cx)
                .unstaged_diff
                .as_ref()
                .and_then(|weak| weak.upgrade())
            {
                if let Some(task) =
                    diff_state.update(cx, |diff_state, _| diff_state.wait_for_recalculation())
                {
                    return cx.background_executor().spawn(async move {
                        task.await?;
                        Ok(unstaged_diff)
                    });
                }
                return Task::ready(Ok(unstaged_diff));
            }
        }

        let task = match self.loading_diffs.entry((buffer_id, DiffKind::Unstaged)) {
            hash_map::Entry::Occupied(e) => e.get().clone(),
            hash_map::Entry::Vacant(entry) => {
                let staged_text = self.state.load_staged_text(&buffer, &self.buffer_store, cx);
                entry
                    .insert(
                        cx.spawn(async move |this, cx| {
                            Self::open_diff_internal(
                                this,
                                DiffKind::Unstaged,
                                staged_text.await.map(DiffBasesChange::SetIndex),
                                buffer,
                                cx,
                            )
                            .await
                            .map_err(Arc::new)
                        })
                        .shared(),
                    )
                    .clone()
            }
        };

        cx.background_spawn(async move { task.await.map_err(|e| anyhow!("{e}")) })
    }

    pub fn open_uncommitted_diff(
        &mut self,
        buffer: Entity<Buffer>,
        cx: &mut Context<Self>,
    ) -> Task<Result<Entity<BufferDiff>>> {
        let buffer_id = buffer.read(cx).remote_id();

        if let Some(diff_state) = self.diffs.get(&buffer_id) {
            if let Some(uncommitted_diff) = diff_state
                .read(cx)
                .uncommitted_diff
                .as_ref()
                .and_then(|weak| weak.upgrade())
            {
                if let Some(task) =
                    diff_state.update(cx, |diff_state, _| diff_state.wait_for_recalculation())
                {
                    return cx.background_executor().spawn(async move {
                        task.await?;
                        Ok(uncommitted_diff)
                    });
                }
                return Task::ready(Ok(uncommitted_diff));
            }
        }

        let task = match self.loading_diffs.entry((buffer_id, DiffKind::Uncommitted)) {
            hash_map::Entry::Occupied(e) => e.get().clone(),
            hash_map::Entry::Vacant(entry) => {
                let changes = self
                    .state
                    .load_committed_text(&buffer, &self.buffer_store, cx);

                entry
                    .insert(
                        cx.spawn(async move |this, cx| {
                            Self::open_diff_internal(
                                this,
                                DiffKind::Uncommitted,
                                changes.await,
                                buffer,
                                cx,
                            )
                            .await
                            .map_err(Arc::new)
                        })
                        .shared(),
                    )
                    .clone()
            }
        };

        cx.background_spawn(async move { task.await.map_err(|e| anyhow!("{e}")) })
    }

    async fn open_diff_internal(
        this: WeakEntity<Self>,
        kind: DiffKind,
        texts: Result<DiffBasesChange>,
        buffer_entity: Entity<Buffer>,
        cx: &mut AsyncApp,
    ) -> Result<Entity<BufferDiff>> {
        let diff_bases_change = match texts {
            Err(e) => {
                this.update(cx, |this, cx| {
                    let buffer = buffer_entity.read(cx);
                    let buffer_id = buffer.remote_id();
                    this.loading_diffs.remove(&(buffer_id, kind));
                })?;
                return Err(e);
            }
            Ok(change) => change,
        };

        this.update(cx, |this, cx| {
            let buffer = buffer_entity.read(cx);
            let buffer_id = buffer.remote_id();
            let language = buffer.language().cloned();
            let language_registry = buffer.language_registry();
            let text_snapshot = buffer.text_snapshot();
            this.loading_diffs.remove(&(buffer_id, kind));

            let diff_state = this
                .diffs
                .entry(buffer_id)
                .or_insert_with(|| cx.new(|_| BufferDiffState::default()));

            let diff = cx.new(|cx| BufferDiff::new(&text_snapshot, cx));

            cx.subscribe(&diff, Self::on_buffer_diff_event).detach();
            diff_state.update(cx, |diff_state, cx| {
                diff_state.language = language;
                diff_state.language_registry = language_registry;

                match kind {
                    DiffKind::Unstaged => diff_state.unstaged_diff = Some(diff.downgrade()),
                    DiffKind::Uncommitted => {
                        let unstaged_diff = if let Some(diff) = diff_state.unstaged_diff() {
                            diff
                        } else {
                            let unstaged_diff = cx.new(|cx| BufferDiff::new(&text_snapshot, cx));
                            diff_state.unstaged_diff = Some(unstaged_diff.downgrade());
                            unstaged_diff
                        };

                        diff.update(cx, |diff, _| diff.set_secondary_diff(unstaged_diff));
                        diff_state.uncommitted_diff = Some(diff.downgrade())
                    }
                }

                let rx = diff_state.diff_bases_changed(text_snapshot, diff_bases_change, 0, cx);

                anyhow::Ok(async move {
                    rx.await.ok();
                    Ok(diff)
                })
            })
        })??
        .await
    }

    pub fn get_unstaged_diff(&self, buffer_id: BufferId, cx: &App) -> Option<Entity<BufferDiff>> {
        let diff_state = self.diffs.get(&buffer_id)?;
        diff_state.read(cx).unstaged_diff.as_ref()?.upgrade()
    }

    pub fn get_uncommitted_diff(
        &self,
        buffer_id: BufferId,
        cx: &App,
    ) -> Option<Entity<BufferDiff>> {
        let diff_state = self.diffs.get(&buffer_id)?;
        diff_state.read(cx).uncommitted_diff.as_ref()?.upgrade()
    }

    pub fn project_path_git_status(
        &self,
        project_path: &ProjectPath,
        cx: &App,
    ) -> Option<FileStatus> {
        let (repo, repo_path) = self.repository_and_path_for_project_path(project_path, cx)?;
        Some(
            repo.read(cx)
                .repository_entry
                .status_for_path(&repo_path)?
                .status,
        )
    }

    pub fn checkpoint(&self, cx: &App) -> Task<Result<GitStoreCheckpoint>> {
<<<<<<< HEAD
        let mut checkpoints = Vec::new();
        for repository in self.repositories.values() {
            let repository = repository.read(cx);
            let dot_git_abs_path = repository.dot_git_abs_path.clone();
            let checkpoint = repository.checkpoint().map(|checkpoint| checkpoint?);
            checkpoints.push(async move {
                let checkpoint = checkpoint.await?;
                anyhow::Ok((dot_git_abs_path, checkpoint))
            });
=======
        let mut work_directory_abs_paths = Vec::new();
        let mut checkpoints = Vec::new();
        for repository in self.repositories.values() {
            let repository = repository.read(cx);
            work_directory_abs_paths
                .push(repository.repository_entry.work_directory_abs_path.clone());
            checkpoints.push(repository.checkpoint().map(|checkpoint| checkpoint?));
>>>>>>> 93e3780f
        }

        cx.background_executor().spawn(async move {
            let checkpoints = future::try_join_all(checkpoints).await?;
            Ok(GitStoreCheckpoint {
<<<<<<< HEAD
                checkpoints_by_dot_git_abs_path: checkpoints.into_iter().collect(),
=======
                checkpoints_by_work_dir_abs_path: work_directory_abs_paths
                    .into_iter()
                    .zip(checkpoints)
                    .collect(),
>>>>>>> 93e3780f
            })
        })
    }

    pub fn restore_checkpoint(&self, checkpoint: GitStoreCheckpoint, cx: &App) -> Task<Result<()>> {
        let repositories_by_work_dir_abs_path = self
            .repositories
            .values()
            .map(|repo| {
                (
                    repo.read(cx)
                        .repository_entry
                        .work_directory_abs_path
                        .clone(),
                    repo,
                )
            })
            .collect::<HashMap<_, _>>();

        let mut tasks = Vec::new();
        for (dot_git_abs_path, checkpoint) in checkpoint.checkpoints_by_work_dir_abs_path {
            if let Some(repository) = repositories_by_work_dir_abs_path.get(&dot_git_abs_path) {
                let restore = repository.read(cx).restore_checkpoint(checkpoint);
                tasks.push(async move { restore.await? });
            }
        }
        cx.background_spawn(async move {
            future::try_join_all(tasks).await?;
            Ok(())
        })
    }

    /// Compares two checkpoints, returning true if they are equal.
    pub fn compare_checkpoints(
        &self,
        left: GitStoreCheckpoint,
        mut right: GitStoreCheckpoint,
        cx: &App,
    ) -> Task<Result<bool>> {
        let repositories_by_work_dir_abs_path = self
            .repositories
            .values()
            .map(|repo| {
                (
                    repo.read(cx)
                        .repository_entry
                        .work_directory_abs_path
                        .clone(),
                    repo,
                )
            })
            .collect::<HashMap<_, _>>();

        let mut tasks = Vec::new();
        for (dot_git_abs_path, left_checkpoint) in left.checkpoints_by_work_dir_abs_path {
            if let Some(right_checkpoint) = right
                .checkpoints_by_work_dir_abs_path
                .remove(&dot_git_abs_path)
            {
                if let Some(repository) = repositories_by_work_dir_abs_path.get(&dot_git_abs_path) {
                    let compare = repository
                        .read(cx)
                        .compare_checkpoints(left_checkpoint, right_checkpoint);
                    tasks.push(async move { compare.await? });
                }
            } else {
                return Task::ready(Ok(false));
            }
        }
        cx.background_spawn(async move {
            Ok(future::try_join_all(tasks)
                .await?
                .into_iter()
                .all(|result| result))
        })
    }

    pub fn delete_checkpoint(&self, checkpoint: GitStoreCheckpoint, cx: &App) -> Task<Result<()>> {
        let repositories_by_work_directory_abs_path = self
            .repositories
            .values()
            .map(|repo| {
                (
                    repo.read(cx)
                        .repository_entry
                        .work_directory_abs_path
                        .clone(),
                    repo,
                )
            })
            .collect::<HashMap<_, _>>();

        let mut tasks = Vec::new();
        for (work_dir_abs_path, checkpoint) in checkpoint.checkpoints_by_work_dir_abs_path {
            if let Some(repository) =
                repositories_by_work_directory_abs_path.get(&work_dir_abs_path)
            {
                let delete = repository.read(cx).delete_checkpoint(checkpoint);
                tasks.push(async move { delete.await? });
            }
        }
        cx.background_spawn(async move {
            future::try_join_all(tasks).await?;
            Ok(())
        })
    }

    pub fn diff_checkpoints(
        &self,
        base_checkpoint: GitStoreCheckpoint,
        target_checkpoint: GitStoreCheckpoint,
        cx: &App,
    ) -> Task<Result<GitStoreDiff>> {
        let repositories_by_dot_git_abs_path = self
            .repositories
            .values()
            .map(|repo| (repo.read(cx).dot_git_abs_path.clone(), repo))
            .collect::<HashMap<_, _>>();

        let mut tasks = Vec::new();
        for (dot_git_abs_path, base_checkpoint) in base_checkpoint.checkpoints_by_dot_git_abs_path {
            if let Some(target_checkpoint) = target_checkpoint
                .checkpoints_by_dot_git_abs_path
                .get(&dot_git_abs_path)
                .cloned()
            {
                if let Some(repository) = repositories_by_dot_git_abs_path.get(&dot_git_abs_path) {
                    let diff = repository
                        .read(cx)
                        .diff_checkpoints(base_checkpoint, target_checkpoint);
                    tasks.push(async move {
                        let diff = diff.await??;
                        anyhow::Ok((dot_git_abs_path, diff))
                    });
                }
            }
        }

        cx.background_spawn(async move {
            let diffs_by_path = future::try_join_all(tasks).await?;
            Ok(GitStoreDiff {
                diffs_by_dot_git_abs_path: diffs_by_path.into_iter().collect(),
            })
        })
    }

    pub fn create_index(&self, cx: &App) -> Task<Result<GitStoreIndex>> {
        let mut indices = Vec::new();
        for repository in self.repositories.values() {
            let repository = repository.read(cx);
            let dot_git_abs_path = repository.dot_git_abs_path.clone();
            let index = repository.create_index().map(|index| index?);
            indices.push(async move {
                let index = index.await?;
                anyhow::Ok((dot_git_abs_path, index))
            });
        }

        cx.background_executor().spawn(async move {
            let indices = future::try_join_all(indices).await?;
            Ok(GitStoreIndex {
                indices_by_dot_git_abs_path: indices.into_iter().collect(),
            })
        })
    }

    pub fn apply_diff(
        &self,
        mut index: GitStoreIndex,
        diff: GitStoreDiff,
        cx: &App,
    ) -> Task<Result<()>> {
        let repositories_by_dot_git_abs_path = self
            .repositories
            .values()
            .map(|repo| (repo.read(cx).dot_git_abs_path.clone(), repo))
            .collect::<HashMap<_, _>>();

        let mut tasks = Vec::new();
        for (dot_git_abs_path, diff) in diff.diffs_by_dot_git_abs_path {
            if let Some(repository) = repositories_by_dot_git_abs_path.get(&dot_git_abs_path) {
                if let Some(branch) = index.indices_by_dot_git_abs_path.remove(&dot_git_abs_path) {
                    let apply = repository.read(cx).apply_diff(branch, diff);
                    tasks.push(async move { apply.await? });
                }
            }
        }
        cx.background_spawn(async move {
            future::try_join_all(tasks).await?;
            Ok(())
        })
    }

    /// Blames a buffer.
    pub fn blame_buffer(
        &self,
        buffer: &Entity<Buffer>,
        version: Option<clock::Global>,
        cx: &App,
    ) -> Task<Result<Option<Blame>>> {
        let buffer = buffer.read(cx);
        let Some(file) = File::from_dyn(buffer.file()) else {
            return Task::ready(Err(anyhow!("buffer has no file")));
        };

        match file.worktree.clone().read(cx) {
            Worktree::Local(worktree) => {
                let worktree = worktree.snapshot();
                let blame_params = maybe!({
                    let local_repo = match worktree.local_repo_containing_path(&file.path) {
                        Some(repo_for_path) => repo_for_path,
                        None => return Ok(None),
                    };

                    let relative_path = local_repo
                        .relativize(&file.path)
                        .context("failed to relativize buffer path")?;

                    let repo = local_repo.repo().clone();

                    let content = match version {
                        Some(version) => buffer.rope_for_version(&version).clone(),
                        None => buffer.as_rope().clone(),
                    };

                    anyhow::Ok(Some((repo, relative_path, content)))
                });

                cx.spawn(async move |_cx| {
                    let Some((repo, relative_path, content)) = blame_params? else {
                        return Ok(None);
                    };
                    repo.blame(relative_path.clone(), content)
                        .await
                        .with_context(|| format!("Failed to blame {:?}", relative_path.0))
                        .map(Some)
                })
            }
            Worktree::Remote(worktree) => {
                let buffer_id = buffer.remote_id();
                let version = buffer.version();
                let project_id = worktree.project_id();
                let client = worktree.client();
                cx.spawn(async move |_| {
                    let response = client
                        .request(proto::BlameBuffer {
                            project_id,
                            buffer_id: buffer_id.into(),
                            version: serialize_version(&version),
                        })
                        .await?;
                    Ok(deserialize_blame_buffer_response(response))
                })
            }
        }
    }

    pub fn get_permalink_to_line(
        &self,
        buffer: &Entity<Buffer>,
        selection: Range<u32>,
        cx: &App,
    ) -> Task<Result<url::Url>> {
        let buffer = buffer.read(cx);
        let Some(file) = File::from_dyn(buffer.file()) else {
            return Task::ready(Err(anyhow!("buffer has no file")));
        };

        match file.worktree.read(cx) {
            Worktree::Local(worktree) => {
                let repository = self
                    .repository_and_path_for_project_path(
                        &(worktree.id(), file.path.clone()).into(),
                        cx,
                    )
                    .map(|(repository, _)| repository);
                let Some((local_repo_entry, repo_entry)) = repository.and_then(|repository| {
                    let repository = repository.read(cx);
                    let repo_entry = repository.repository_entry.clone();
                    Some((worktree.get_local_repo(&repo_entry)?, repo_entry))
                }) else {
                    // If we're not in a Git repo, check whether this is a Rust source
                    // file in the Cargo registry (presumably opened with go-to-definition
                    // from a normal Rust file). If so, we can put together a permalink
                    // using crate metadata.
                    if buffer
                        .language()
                        .is_none_or(|lang| lang.name() != "Rust".into())
                    {
                        return Task::ready(Err(anyhow!("no permalink available")));
                    }
                    let Some(file_path) = worktree.absolutize(&file.path).ok() else {
                        return Task::ready(Err(anyhow!("no permalink available")));
                    };
                    return cx.spawn(async move |cx| {
                        let provider_registry =
                            cx.update(GitHostingProviderRegistry::default_global)?;
                        get_permalink_in_rust_registry_src(provider_registry, file_path, selection)
                            .map_err(|_| anyhow!("no permalink available"))
                    });
                };

                let path = match local_repo_entry.relativize(&file.path) {
                    Ok(RepoPath(path)) => path,
                    Err(e) => return Task::ready(Err(e)),
                };

                let remote = repo_entry
                    .branch()
                    .and_then(|b| b.upstream.as_ref())
                    .and_then(|b| b.remote_name())
                    .unwrap_or("origin")
                    .to_string();

                let repo = local_repo_entry.repo().clone();
                cx.spawn(async move |cx| {
                    let origin_url = repo
                        .remote_url(&remote)
                        .ok_or_else(|| anyhow!("remote \"{remote}\" not found"))?;

                    let sha = repo
                        .head_sha()
                        .ok_or_else(|| anyhow!("failed to read HEAD SHA"))?;

                    let provider_registry =
                        cx.update(GitHostingProviderRegistry::default_global)?;

                    let (provider, remote) =
                        parse_git_remote_url(provider_registry, &origin_url)
                            .ok_or_else(|| anyhow!("failed to parse Git remote URL"))?;

                    let path = path
                        .to_str()
                        .ok_or_else(|| anyhow!("failed to convert path to string"))?;

                    Ok(provider.build_permalink(
                        remote,
                        BuildPermalinkParams {
                            sha: &sha,
                            path,
                            selection: Some(selection),
                        },
                    ))
                })
            }
            Worktree::Remote(worktree) => {
                let buffer_id = buffer.remote_id();
                let project_id = worktree.project_id();
                let client = worktree.client();
                cx.spawn(async move |_| {
                    let response = client
                        .request(proto::GetPermalinkToLine {
                            project_id,
                            buffer_id: buffer_id.into(),
                            selection: Some(proto::Range {
                                start: selection.start as u64,
                                end: selection.end as u64,
                            }),
                        })
                        .await?;

                    url::Url::parse(&response.permalink).context("failed to parse permalink")
                })
            }
        }
    }

    fn downstream_client(&self) -> Option<(AnyProtoClient, ProjectId)> {
        match &self.state {
            GitStoreState::Local {
                downstream_client, ..
            } => downstream_client
                .as_ref()
                .map(|state| (state.client.clone(), state.project_id)),
            GitStoreState::Ssh {
                downstream_client, ..
            } => downstream_client.clone(),
            GitStoreState::Remote { .. } => None,
        }
    }

    fn upstream_client(&self) -> Option<AnyProtoClient> {
        match &self.state {
            GitStoreState::Local { .. } => None,
            GitStoreState::Ssh {
                upstream_client, ..
            }
            | GitStoreState::Remote {
                upstream_client, ..
            } => Some(upstream_client.clone()),
        }
    }

    fn project_environment(&self) -> Option<Entity<ProjectEnvironment>> {
        match &self.state {
            GitStoreState::Local { environment, .. } => Some(environment.clone()),
            GitStoreState::Ssh { environment, .. } => Some(environment.clone()),
            GitStoreState::Remote { .. } => None,
        }
    }

    fn project_id(&self) -> Option<ProjectId> {
        match &self.state {
            GitStoreState::Local { .. } => None,
            GitStoreState::Ssh { .. } => Some(ProjectId(proto::SSH_PROJECT_ID)),
            GitStoreState::Remote { project_id, .. } => Some(*project_id),
        }
    }

    fn on_worktree_store_event(
        &mut self,
        worktree_store: Entity<WorktreeStore>,
        event: &WorktreeStoreEvent,
        cx: &mut Context<Self>,
    ) {
        match event {
            WorktreeStoreEvent::WorktreeUpdatedGitRepositories(worktree_id, changed_repos) => {
                // We should only get this event for a local project.
                self.update_repositories(&worktree_store, cx);
                if self.is_local() {
                    if let Some(worktree) =
                        worktree_store.read(cx).worktree_for_id(*worktree_id, cx)
                    {
                        self.local_worktree_git_repos_changed(worktree, changed_repos, cx);
                    }
                }
                cx.emit(GitEvent::GitStateUpdated);
            }
            WorktreeStoreEvent::WorktreeAdded(_) => {}
            _ => {
                cx.emit(GitEvent::FileSystemUpdated);
            }
        }
    }

    fn update_repositories(
        &mut self,
        worktree_store: &Entity<WorktreeStore>,
        cx: &mut Context<'_, GitStore>,
    ) {
        let mut new_repositories = HashMap::default();
        let git_store = cx.weak_entity();
        worktree_store.update(cx, |worktree_store, cx| {
            for worktree in worktree_store.worktrees() {
                worktree.update(cx, |worktree, cx| {
                    let snapshot = worktree.snapshot();
                    for repo_entry in snapshot.repositories().iter() {
                        let git_repo_and_merge_message = worktree
                            .as_local()
                            .and_then(|local_worktree| local_worktree.get_local_repo(repo_entry))
                            .map(|local_repo| {
                                (
                                    RepositoryState::Local(local_repo.repo().clone()),
                                    local_repo.merge_message.clone(),
                                )
                            })
                            .or_else(|| {
                                let git_repo = RepositoryState::Remote {
                                    project_id: self.project_id()?,
                                    client: self
                                        .upstream_client()
                                        .context("no upstream client")
                                        .log_err()?
                                        .clone(),
                                    work_directory_id: repo_entry.work_directory_id(),
                                };
                                Some((git_repo, None))
                            });

                        let Some((git_repo, merge_message)) = git_repo_and_merge_message else {
                            continue;
                        };

                        let existing_repo = self
                            .repositories
                            .values()
                            .find(|repo| repo.read(cx).id() == repo_entry.work_directory_id());

                        let repo = if let Some(existing_repo) = existing_repo {
                            // Update the statuses and merge message but keep everything else.
                            let existing_repo = existing_repo.clone();
                            existing_repo.update(cx, |existing_repo, _| {
                                existing_repo.repository_entry = repo_entry.clone();
                                if matches!(git_repo, RepositoryState::Local { .. }) {
                                    existing_repo.merge_message = merge_message;
                                    existing_repo.completed_scan_id = worktree.completed_scan_id();
                                }
                            });
                            existing_repo
                        } else {
                            cx.new(|_| Repository {
                                worktree_id: Some(worktree.id()),
                                project_environment: self
                                    .project_environment()
                                    .as_ref()
                                    .map(|env| env.downgrade()),
                                git_store: git_store.clone(),
                                askpass_delegates: Default::default(),
                                latest_askpass_id: 0,
                                repository_entry: repo_entry.clone(),
                                job_sender: self.update_sender.clone(),
                                merge_message,
                                commit_message_buffer: None,
                                completed_scan_id: worktree.completed_scan_id(),
                                state: git_repo,
                            })
                        };

                        // TODO only send out messages for repository snapshots that have changed
                        let snapshot = repo.read(cx).repository_entry.clone();
                        if let GitStoreState::Local {
                            downstream_client: Some(state),
                            ..
                        } = &self.state
                        {
                            state
                                .updates_tx
                                .unbounded_send(DownstreamUpdate::UpdateRepository(snapshot))
                                .ok();
                        }
                        new_repositories.insert(repo_entry.work_directory_id(), repo);
                        self.repositories.remove(&repo_entry.work_directory_id());
                    }
                })
            }
        });

        if let GitStoreState::Local {
            downstream_client: Some(state),
            ..
        } = &self.state
        {
            for id in self.repositories.keys().cloned() {
                state
                    .updates_tx
                    .unbounded_send(DownstreamUpdate::RemoveRepository(id))
                    .ok();
            }
        }

        self.repositories = new_repositories;
        if let Some(id) = self.active_repo_id.as_ref() {
            if !self.repositories.contains_key(id) {
                self.active_repo_id = None;
            }
        } else if let Some(&first_id) = self.repositories.keys().next() {
            self.active_repo_id = Some(first_id);
        }
    }

    fn on_buffer_store_event(
        &mut self,
        _: Entity<BufferStore>,
        event: &BufferStoreEvent,
        cx: &mut Context<Self>,
    ) {
        match event {
            BufferStoreEvent::BufferAdded(buffer) => {
                cx.subscribe(&buffer, |this, buffer, event, cx| {
                    if let BufferEvent::LanguageChanged = event {
                        let buffer_id = buffer.read(cx).remote_id();
                        if let Some(diff_state) = this.diffs.get(&buffer_id) {
                            diff_state.update(cx, |diff_state, cx| {
                                diff_state.buffer_language_changed(buffer, cx);
                            });
                        }
                    }
                })
                .detach();
            }
            BufferStoreEvent::SharedBufferClosed(peer_id, buffer_id) => {
                if let Some(diffs) = self.shared_diffs.get_mut(peer_id) {
                    diffs.remove(buffer_id);
                }
            }
            BufferStoreEvent::BufferDropped(buffer_id) => {
                self.diffs.remove(&buffer_id);
                for diffs in self.shared_diffs.values_mut() {
                    diffs.remove(buffer_id);
                }
            }

            _ => {}
        }
    }

    pub fn recalculate_buffer_diffs(
        &mut self,
        buffers: Vec<Entity<Buffer>>,
        cx: &mut Context<Self>,
    ) -> impl Future<Output = ()> {
        let mut futures = Vec::new();
        for buffer in buffers {
            if let Some(diff_state) = self.diffs.get_mut(&buffer.read(cx).remote_id()) {
                let buffer = buffer.read(cx).text_snapshot();
                futures.push(diff_state.update(cx, |diff_state, cx| {
                    diff_state.recalculate_diffs(
                        buffer,
                        diff_state.hunk_staging_operation_count,
                        cx,
                    )
                }));
            }
        }
        async move {
            futures::future::join_all(futures).await;
        }
    }

    fn on_buffer_diff_event(
        &mut self,
        diff: Entity<buffer_diff::BufferDiff>,
        event: &BufferDiffEvent,
        cx: &mut Context<Self>,
    ) {
        if let BufferDiffEvent::HunksStagedOrUnstaged(new_index_text) = event {
            let buffer_id = diff.read(cx).buffer_id;
            if let Some(diff_state) = self.diffs.get(&buffer_id) {
                diff_state.update(cx, |diff_state, _| {
                    diff_state.hunk_staging_operation_count += 1;
                });
            }
            if let Some((repo, path)) = self.repository_and_path_for_buffer_id(buffer_id, cx) {
                let recv = repo.update(cx, |repo, cx| {
                    log::debug!("updating index text for buffer {}", path.display());
                    repo.spawn_set_index_text_job(
                        path,
                        new_index_text.as_ref().map(|rope| rope.to_string()),
                        cx,
                    )
                });
                let diff = diff.downgrade();
                cx.spawn(async move |this, cx| {
                    if let Ok(Err(error)) = cx.background_spawn(recv).await {
                        diff.update(cx, |diff, cx| {
                            diff.clear_pending_hunks(cx);
                        })
                        .ok();
                        this.update(cx, |_, cx| cx.emit(GitEvent::IndexWriteError(error)))
                            .ok();
                    }
                })
                .detach();
            }
        }
    }

    fn local_worktree_git_repos_changed(
        &mut self,
        worktree: Entity<Worktree>,
        changed_repos: &UpdatedGitRepositoriesSet,
        cx: &mut Context<Self>,
    ) {
        debug_assert!(worktree.read(cx).is_local());

        let Some(active_repo) = self.active_repository() else {
            log::error!("local worktree changed but we have no active repository");
            return;
        };

        let mut diff_state_updates = HashMap::<ProjectEntryId, Vec<_>>::default();
        for (buffer_id, diff_state) in &self.diffs {
            let Some(buffer) = self.buffer_store.read(cx).get(*buffer_id) else {
                continue;
            };
            let Some(file) = File::from_dyn(buffer.read(cx).file()) else {
                continue;
            };
            if file.worktree != worktree {
                continue;
            }
            let Some(repo_id) = changed_repos
                .iter()
                .map(|(entry, _)| entry.id)
                .find(|repo_id| self.repositories().contains_key(&repo_id))
            else {
                continue;
            };

            let diff_state = diff_state.read(cx);
            let has_unstaged_diff = diff_state
                .unstaged_diff
                .as_ref()
                .is_some_and(|diff| diff.is_upgradable());
            let has_uncommitted_diff = diff_state
                .uncommitted_diff
                .as_ref()
                .is_some_and(|set| set.is_upgradable());

            let update = (
                buffer,
                file.path.clone(),
                has_unstaged_diff.then(|| diff_state.index_text.clone()),
                has_uncommitted_diff.then(|| diff_state.head_text.clone()),
                diff_state.hunk_staging_operation_count,
            );
            diff_state_updates.entry(repo_id).or_default().push(update);
        }

        if diff_state_updates.is_empty() {
            return;
        }

        for (repo_id, repo_diff_state_updates) in diff_state_updates.into_iter() {
            let worktree = worktree.downgrade();
            let git_store = cx.weak_entity();

            let _ = active_repo.read(cx).send_keyed_job(
                Some(GitJobKey::BatchReadIndex(repo_id)),
                |_, mut cx| async move {
                    let snapshot = worktree.update(&mut cx, |tree, _| {
                        tree.as_local().map(|local_tree| local_tree.snapshot())
                    });
                    let Ok(Some(snapshot)) = snapshot else {
                        return;
                    };

                    let mut diff_bases_changes_by_buffer = Vec::new();
                    for (
                        buffer,
                        path,
                        current_index_text,
                        current_head_text,
                        hunk_staging_operation_count,
                    ) in &repo_diff_state_updates
                    {
                        let Some(local_repo) = snapshot.local_repo_containing_path(&path) else {
                            continue;
                        };
                        let Some(relative_path) = local_repo.relativize(&path).ok() else {
                            continue;
                        };

                        log::debug!("reloading git state for buffer {}", path.display());
                        let index_text = if current_index_text.is_some() {
                            local_repo
                                .repo()
                                .load_index_text(None, relative_path.clone())
                                .await
                        } else {
                            None
                        };
                        let head_text = if current_head_text.is_some() {
                            local_repo.repo().load_committed_text(relative_path).await
                        } else {
                            None
                        };

                        // Avoid triggering a diff update if the base text has not changed.
                        if let Some((current_index, current_head)) =
                            current_index_text.as_ref().zip(current_head_text.as_ref())
                        {
                            if current_index.as_deref() == index_text.as_ref()
                                && current_head.as_deref() == head_text.as_ref()
                            {
                                continue;
                            }
                        }

                        let diff_bases_change =
                            match (current_index_text.is_some(), current_head_text.is_some()) {
                                (true, true) => Some(if index_text == head_text {
                                    DiffBasesChange::SetBoth(head_text)
                                } else {
                                    DiffBasesChange::SetEach {
                                        index: index_text,
                                        head: head_text,
                                    }
                                }),
                                (true, false) => Some(DiffBasesChange::SetIndex(index_text)),
                                (false, true) => Some(DiffBasesChange::SetHead(head_text)),
                                (false, false) => None,
                            };

                        diff_bases_changes_by_buffer.push((
                            buffer,
                            diff_bases_change,
                            *hunk_staging_operation_count,
                        ))
                    }

                    git_store
                        .update(&mut cx, |git_store, cx| {
                            for (buffer, diff_bases_change, hunk_staging_operation_count) in
                                diff_bases_changes_by_buffer
                            {
                                let Some(diff_state) =
                                    git_store.diffs.get(&buffer.read(cx).remote_id())
                                else {
                                    continue;
                                };
                                let Some(diff_bases_change) = diff_bases_change else {
                                    continue;
                                };

                                let downstream_client = git_store.downstream_client();
                                diff_state.update(cx, |diff_state, cx| {
                                    use proto::update_diff_bases::Mode;

                                    let buffer = buffer.read(cx);
                                    if let Some((client, project_id)) = downstream_client {
                                        let (staged_text, committed_text, mode) =
                                            match diff_bases_change.clone() {
                                                DiffBasesChange::SetIndex(index) => {
                                                    (index, None, Mode::IndexOnly)
                                                }
                                                DiffBasesChange::SetHead(head) => {
                                                    (None, head, Mode::HeadOnly)
                                                }
                                                DiffBasesChange::SetEach { index, head } => {
                                                    (index, head, Mode::IndexAndHead)
                                                }
                                                DiffBasesChange::SetBoth(text) => {
                                                    (None, text, Mode::IndexMatchesHead)
                                                }
                                            };
                                        let message = proto::UpdateDiffBases {
                                            project_id: project_id.to_proto(),
                                            buffer_id: buffer.remote_id().to_proto(),
                                            staged_text,
                                            committed_text,
                                            mode: mode as i32,
                                        };

                                        client.send(message).log_err();
                                    }

                                    let _ = diff_state.diff_bases_changed(
                                        buffer.text_snapshot(),
                                        diff_bases_change,
                                        hunk_staging_operation_count,
                                        cx,
                                    );
                                });
                            }
                        })
                        .ok();
                },
            );
        }
    }

    pub fn repositories(&self) -> &HashMap<ProjectEntryId, Entity<Repository>> {
        &self.repositories
    }

    pub fn status_for_buffer_id(&self, buffer_id: BufferId, cx: &App) -> Option<FileStatus> {
        let (repo, path) = self.repository_and_path_for_buffer_id(buffer_id, cx)?;
        let status = repo.read(cx).repository_entry.status_for_path(&path)?;
        Some(status.status)
    }

    pub fn status(&self, index: Option<GitStoreIndex>, cx: &App) -> Task<Result<GitStoreStatus>> {
        let repositories_by_dot_git_abs_path = self
            .repositories
            .values()
            .map(|repo| (repo.read(cx).dot_git_abs_path.clone(), repo))
            .collect::<HashMap<_, _>>();

        let mut tasks = Vec::new();

        if let Some(index) = index {
            // When we have an index, just check the repositories that are part of it
            for (dot_git_abs_path, git_index) in index.indices_by_dot_git_abs_path {
                if let Some(repository) = repositories_by_dot_git_abs_path.get(&dot_git_abs_path) {
                    let status = repository.read(cx).status(Some(git_index));
                    tasks.push(
                        async move {
                            let status = status.await??;
                            anyhow::Ok((dot_git_abs_path, status))
                        }
                        .boxed(),
                    );
                }
            }
        } else {
            // Otherwise, check all repositories
            for repository in self.repositories.values() {
                let repository = repository.read(cx);
                let dot_git_abs_path = repository.dot_git_abs_path.clone();
                let status = repository.status(None);
                tasks.push(
                    async move {
                        let status = status.await??;
                        anyhow::Ok((dot_git_abs_path, status))
                    }
                    .boxed(),
                );
            }
        }

        cx.background_executor().spawn(async move {
            let statuses = future::try_join_all(tasks).await?;
            Ok(GitStoreStatus {
                statuses_by_dot_git_abs_path: statuses.into_iter().collect(),
            })
        })
    }

    pub fn repository_and_path_for_buffer_id(
        &self,
        buffer_id: BufferId,
        cx: &App,
    ) -> Option<(Entity<Repository>, RepoPath)> {
        let buffer = self.buffer_store.read(cx).get(buffer_id)?;
        let project_path = buffer.read(cx).project_path(cx)?;
        self.repository_and_path_for_project_path(&project_path, cx)
    }

    pub fn repository_and_path_for_project_path(
        &self,
        path: &ProjectPath,
        cx: &App,
    ) -> Option<(Entity<Repository>, RepoPath)> {
        let abs_path = self.worktree_store.read(cx).absolutize(path, cx)?;
        self.repositories
            .values()
            .filter_map(|repo_handle| {
                let repo = repo_handle.read(cx);
                let relative_path = repo.repository_entry.relativize_abs_path(&abs_path)?;
                Some((repo_handle.clone(), relative_path))
            })
            .max_by_key(|(repo, _)| {
                repo.read(cx)
                    .repository_entry
                    .work_directory_abs_path
                    .clone()
            })
    }

    fn spawn_git_worker(cx: &mut Context<GitStore>) -> mpsc::UnboundedSender<GitJob> {
        let (job_tx, mut job_rx) = mpsc::unbounded::<GitJob>();

        cx.spawn(async move |_, cx| {
            let mut jobs = VecDeque::new();
            loop {
                while let Ok(Some(next_job)) = job_rx.try_next() {
                    jobs.push_back(next_job);
                }

                if let Some(job) = jobs.pop_front() {
                    if let Some(current_key) = &job.key {
                        if jobs
                            .iter()
                            .any(|other_job| other_job.key.as_ref() == Some(current_key))
                        {
                            continue;
                        }
                    }
                    (job.job)(cx).await;
                } else if let Some(job) = job_rx.next().await {
                    jobs.push_back(job);
                } else {
                    break;
                }
            }
        })
        .detach();
        job_tx
    }

    pub fn git_init(
        &self,
        path: Arc<Path>,
        fallback_branch_name: String,
        cx: &App,
    ) -> Task<Result<()>> {
        match &self.state {
            GitStoreState::Local { fs, .. } => {
                let fs = fs.clone();
                cx.background_executor()
                    .spawn(async move { fs.git_init(&path, fallback_branch_name) })
            }
            GitStoreState::Ssh {
                upstream_client,
                upstream_project_id: project_id,
                ..
            }
            | GitStoreState::Remote {
                upstream_client,
                project_id,
                ..
            } => {
                let client = upstream_client.clone();
                let project_id = *project_id;
                cx.background_executor().spawn(async move {
                    client
                        .request(proto::GitInit {
                            project_id: project_id.0,
                            abs_path: path.to_string_lossy().to_string(),
                            fallback_branch_name,
                        })
                        .await?;
                    Ok(())
                })
            }
        }
    }

    async fn handle_update_repository(
        this: Entity<Self>,
        envelope: TypedEnvelope<proto::UpdateRepository>,
        mut cx: AsyncApp,
    ) -> Result<()> {
        this.update(&mut cx, |this, cx| {
            let mut update = envelope.payload;

            let work_directory_id = ProjectEntryId::from_proto(update.id);
            let client = this
                .upstream_client()
                .context("no upstream client")?
                .clone();

            let repo = this
                .repositories
                .entry(work_directory_id)
                .or_insert_with(|| {
                    let git_store = cx.weak_entity();

                    cx.new(|_| Repository {
                        commit_message_buffer: None,
                        git_store,
                        project_environment: None,
                        worktree_id: None,
                        repository_entry: RepositoryEntry {
                            work_directory_id,
                            current_branch: None,
                            statuses_by_path: Default::default(),
                            current_merge_conflicts: Default::default(),
                            work_directory_abs_path: update.abs_path.clone().into(),
                            worktree_scan_id: update.scan_id as usize,
                        },
                        merge_message: None,
                        completed_scan_id: update.scan_id as usize,
                        state: RepositoryState::Remote {
                            project_id: ProjectId(update.project_id),
                            client,
                            work_directory_id,
                        },
                        job_sender: this.update_sender.clone(),
                        askpass_delegates: Default::default(),
                        latest_askpass_id: 0,
                    })
                });

            repo.update(cx, |repo, _cx| repo.apply_remote_update(update.clone()))?;
            cx.emit(GitEvent::GitStateUpdated);
            this.active_repo_id.get_or_insert_with(|| {
                cx.emit(GitEvent::ActiveRepositoryChanged);
                work_directory_id
            });

            if let Some((client, project_id)) = this.downstream_client() {
                update.project_id = project_id.to_proto();
                client.send(update).log_err();
            }
            Ok(())
        })?
    }

    async fn handle_remove_repository(
        this: Entity<Self>,
        envelope: TypedEnvelope<proto::RemoveRepository>,
        mut cx: AsyncApp,
    ) -> Result<()> {
        this.update(&mut cx, |this, cx| {
            let mut update = envelope.payload;
            let id = ProjectEntryId::from_proto(update.id);
            this.repositories.remove(&id);
            if let Some((client, project_id)) = this.downstream_client() {
                update.project_id = project_id.to_proto();
                client.send(update).log_err();
            }
            if this.active_repo_id == Some(id) {
                this.active_repo_id = None;
                cx.emit(GitEvent::ActiveRepositoryChanged);
            }
            cx.emit(GitEvent::GitStateUpdated);
        })
    }

    async fn handle_git_init(
        this: Entity<Self>,
        envelope: TypedEnvelope<proto::GitInit>,
        cx: AsyncApp,
    ) -> Result<proto::Ack> {
        let path: Arc<Path> = PathBuf::from(envelope.payload.abs_path).into();
        let name = envelope.payload.fallback_branch_name;
        cx.update(|cx| this.read(cx).git_init(path, name, cx))?
            .await?;

        Ok(proto::Ack {})
    }

    async fn handle_fetch(
        this: Entity<Self>,
        envelope: TypedEnvelope<proto::Fetch>,
        mut cx: AsyncApp,
    ) -> Result<proto::RemoteMessageResponse> {
        let work_directory_id = ProjectEntryId::from_proto(envelope.payload.work_directory_id);
        let repository_handle = Self::repository_for_request(&this, work_directory_id, &mut cx)?;
        let askpass_id = envelope.payload.askpass_id;

        let askpass = make_remote_delegate(
            this,
            envelope.payload.project_id,
            work_directory_id,
            askpass_id,
            &mut cx,
        );

        let remote_output = repository_handle
            .update(&mut cx, |repository_handle, cx| {
                repository_handle.fetch(askpass, cx)
            })?
            .await??;

        Ok(proto::RemoteMessageResponse {
            stdout: remote_output.stdout,
            stderr: remote_output.stderr,
        })
    }

    async fn handle_push(
        this: Entity<Self>,
        envelope: TypedEnvelope<proto::Push>,
        mut cx: AsyncApp,
    ) -> Result<proto::RemoteMessageResponse> {
        let work_directory_id = ProjectEntryId::from_proto(envelope.payload.work_directory_id);
        let repository_handle = Self::repository_for_request(&this, work_directory_id, &mut cx)?;

        let askpass_id = envelope.payload.askpass_id;
        let askpass = make_remote_delegate(
            this,
            envelope.payload.project_id,
            work_directory_id,
            askpass_id,
            &mut cx,
        );

        let options = envelope
            .payload
            .options
            .as_ref()
            .map(|_| match envelope.payload.options() {
                proto::push::PushOptions::SetUpstream => git::repository::PushOptions::SetUpstream,
                proto::push::PushOptions::Force => git::repository::PushOptions::Force,
            });

        let branch_name = envelope.payload.branch_name.into();
        let remote_name = envelope.payload.remote_name.into();

        let remote_output = repository_handle
            .update(&mut cx, |repository_handle, cx| {
                repository_handle.push(branch_name, remote_name, options, askpass, cx)
            })?
            .await??;
        Ok(proto::RemoteMessageResponse {
            stdout: remote_output.stdout,
            stderr: remote_output.stderr,
        })
    }

    async fn handle_pull(
        this: Entity<Self>,
        envelope: TypedEnvelope<proto::Pull>,
        mut cx: AsyncApp,
    ) -> Result<proto::RemoteMessageResponse> {
        let work_directory_id = ProjectEntryId::from_proto(envelope.payload.work_directory_id);
        let repository_handle = Self::repository_for_request(&this, work_directory_id, &mut cx)?;
        let askpass_id = envelope.payload.askpass_id;
        let askpass = make_remote_delegate(
            this,
            envelope.payload.project_id,
            work_directory_id,
            askpass_id,
            &mut cx,
        );

        let branch_name = envelope.payload.branch_name.into();
        let remote_name = envelope.payload.remote_name.into();

        let remote_message = repository_handle
            .update(&mut cx, |repository_handle, cx| {
                repository_handle.pull(branch_name, remote_name, askpass, cx)
            })?
            .await??;

        Ok(proto::RemoteMessageResponse {
            stdout: remote_message.stdout,
            stderr: remote_message.stderr,
        })
    }

    async fn handle_stage(
        this: Entity<Self>,
        envelope: TypedEnvelope<proto::Stage>,
        mut cx: AsyncApp,
    ) -> Result<proto::Ack> {
        let work_directory_id = ProjectEntryId::from_proto(envelope.payload.work_directory_id);
        let repository_handle = Self::repository_for_request(&this, work_directory_id, &mut cx)?;

        let entries = envelope
            .payload
            .paths
            .into_iter()
            .map(PathBuf::from)
            .map(RepoPath::new)
            .collect();

        repository_handle
            .update(&mut cx, |repository_handle, cx| {
                repository_handle.stage_entries(entries, cx)
            })?
            .await?;
        Ok(proto::Ack {})
    }

    async fn handle_unstage(
        this: Entity<Self>,
        envelope: TypedEnvelope<proto::Unstage>,
        mut cx: AsyncApp,
    ) -> Result<proto::Ack> {
        let work_directory_id = ProjectEntryId::from_proto(envelope.payload.work_directory_id);
        let repository_handle = Self::repository_for_request(&this, work_directory_id, &mut cx)?;

        let entries = envelope
            .payload
            .paths
            .into_iter()
            .map(PathBuf::from)
            .map(RepoPath::new)
            .collect();

        repository_handle
            .update(&mut cx, |repository_handle, cx| {
                repository_handle.unstage_entries(entries, cx)
            })?
            .await?;

        Ok(proto::Ack {})
    }

    async fn handle_set_index_text(
        this: Entity<Self>,
        envelope: TypedEnvelope<proto::SetIndexText>,
        mut cx: AsyncApp,
    ) -> Result<proto::Ack> {
        let work_directory_id = ProjectEntryId::from_proto(envelope.payload.work_directory_id);
        let repository_handle = Self::repository_for_request(&this, work_directory_id, &mut cx)?;

        repository_handle
            .update(&mut cx, |repository_handle, cx| {
                repository_handle.spawn_set_index_text_job(
                    RepoPath::from_str(&envelope.payload.path),
                    envelope.payload.text,
                    cx,
                )
            })?
            .await??;
        Ok(proto::Ack {})
    }

    async fn handle_commit(
        this: Entity<Self>,
        envelope: TypedEnvelope<proto::Commit>,
        mut cx: AsyncApp,
    ) -> Result<proto::Ack> {
        let work_directory_id = ProjectEntryId::from_proto(envelope.payload.work_directory_id);
        let repository_handle = Self::repository_for_request(&this, work_directory_id, &mut cx)?;

        let message = SharedString::from(envelope.payload.message);
        let name = envelope.payload.name.map(SharedString::from);
        let email = envelope.payload.email.map(SharedString::from);

        repository_handle
            .update(&mut cx, |repository_handle, cx| {
                repository_handle.commit(message, name.zip(email), cx)
            })?
            .await??;
        Ok(proto::Ack {})
    }

    async fn handle_get_remotes(
        this: Entity<Self>,
        envelope: TypedEnvelope<proto::GetRemotes>,
        mut cx: AsyncApp,
    ) -> Result<proto::GetRemotesResponse> {
        let work_directory_id = ProjectEntryId::from_proto(envelope.payload.work_directory_id);
        let repository_handle = Self::repository_for_request(&this, work_directory_id, &mut cx)?;

        let branch_name = envelope.payload.branch_name;

        let remotes = repository_handle
            .update(&mut cx, |repository_handle, _| {
                repository_handle.get_remotes(branch_name)
            })?
            .await??;

        Ok(proto::GetRemotesResponse {
            remotes: remotes
                .into_iter()
                .map(|remotes| proto::get_remotes_response::Remote {
                    name: remotes.name.to_string(),
                })
                .collect::<Vec<_>>(),
        })
    }

    async fn handle_get_branches(
        this: Entity<Self>,
        envelope: TypedEnvelope<proto::GitGetBranches>,
        mut cx: AsyncApp,
    ) -> Result<proto::GitBranchesResponse> {
        let work_directory_id = ProjectEntryId::from_proto(envelope.payload.work_directory_id);
        let repository_handle = Self::repository_for_request(&this, work_directory_id, &mut cx)?;

        let branches = repository_handle
            .update(&mut cx, |repository_handle, _| repository_handle.branches())?
            .await??;

        Ok(proto::GitBranchesResponse {
            branches: branches
                .into_iter()
                .map(|branch| worktree::branch_to_proto(&branch))
                .collect::<Vec<_>>(),
        })
    }
    async fn handle_create_branch(
        this: Entity<Self>,
        envelope: TypedEnvelope<proto::GitCreateBranch>,
        mut cx: AsyncApp,
    ) -> Result<proto::Ack> {
        let work_directory_id = ProjectEntryId::from_proto(envelope.payload.work_directory_id);
        let repository_handle = Self::repository_for_request(&this, work_directory_id, &mut cx)?;
        let branch_name = envelope.payload.branch_name;

        repository_handle
            .update(&mut cx, |repository_handle, _| {
                repository_handle.create_branch(branch_name)
            })?
            .await??;

        Ok(proto::Ack {})
    }

    async fn handle_change_branch(
        this: Entity<Self>,
        envelope: TypedEnvelope<proto::GitChangeBranch>,
        mut cx: AsyncApp,
    ) -> Result<proto::Ack> {
        let work_directory_id = ProjectEntryId::from_proto(envelope.payload.work_directory_id);
        let repository_handle = Self::repository_for_request(&this, work_directory_id, &mut cx)?;
        let branch_name = envelope.payload.branch_name;

        repository_handle
            .update(&mut cx, |repository_handle, _| {
                repository_handle.change_branch(branch_name)
            })?
            .await??;

        Ok(proto::Ack {})
    }

    async fn handle_show(
        this: Entity<Self>,
        envelope: TypedEnvelope<proto::GitShow>,
        mut cx: AsyncApp,
    ) -> Result<proto::GitCommitDetails> {
        let work_directory_id = ProjectEntryId::from_proto(envelope.payload.work_directory_id);
        let repository_handle = Self::repository_for_request(&this, work_directory_id, &mut cx)?;

        let commit = repository_handle
            .update(&mut cx, |repository_handle, _| {
                repository_handle.show(envelope.payload.commit)
            })?
            .await??;
        Ok(proto::GitCommitDetails {
            sha: commit.sha.into(),
            message: commit.message.into(),
            commit_timestamp: commit.commit_timestamp,
            committer_email: commit.committer_email.into(),
            committer_name: commit.committer_name.into(),
        })
    }

    async fn handle_reset(
        this: Entity<Self>,
        envelope: TypedEnvelope<proto::GitReset>,
        mut cx: AsyncApp,
    ) -> Result<proto::Ack> {
        let work_directory_id = ProjectEntryId::from_proto(envelope.payload.work_directory_id);
        let repository_handle = Self::repository_for_request(&this, work_directory_id, &mut cx)?;

        let mode = match envelope.payload.mode() {
            git_reset::ResetMode::Soft => ResetMode::Soft,
            git_reset::ResetMode::Mixed => ResetMode::Mixed,
        };

        repository_handle
            .update(&mut cx, |repository_handle, cx| {
                repository_handle.reset(envelope.payload.commit, mode, cx)
            })?
            .await??;
        Ok(proto::Ack {})
    }

    async fn handle_checkout_files(
        this: Entity<Self>,
        envelope: TypedEnvelope<proto::GitCheckoutFiles>,
        mut cx: AsyncApp,
    ) -> Result<proto::Ack> {
        let work_directory_id = ProjectEntryId::from_proto(envelope.payload.work_directory_id);
        let repository_handle = Self::repository_for_request(&this, work_directory_id, &mut cx)?;
        let paths = envelope
            .payload
            .paths
            .iter()
            .map(|s| RepoPath::from_str(s))
            .collect();

        repository_handle
            .update(&mut cx, |repository_handle, cx| {
                repository_handle.checkout_files(&envelope.payload.commit, paths, cx)
            })?
            .await??;
        Ok(proto::Ack {})
    }

    async fn handle_open_commit_message_buffer(
        this: Entity<Self>,
        envelope: TypedEnvelope<proto::OpenCommitMessageBuffer>,
        mut cx: AsyncApp,
    ) -> Result<proto::OpenBufferResponse> {
        let work_directory_id = ProjectEntryId::from_proto(envelope.payload.work_directory_id);
        let repository = Self::repository_for_request(&this, work_directory_id, &mut cx)?;
        let buffer = repository
            .update(&mut cx, |repository, cx| {
                repository.open_commit_buffer(None, this.read(cx).buffer_store.clone(), cx)
            })?
            .await?;

        let buffer_id = buffer.read_with(&cx, |buffer, _| buffer.remote_id())?;
        this.update(&mut cx, |this, cx| {
            this.buffer_store.update(cx, |buffer_store, cx| {
                buffer_store
                    .create_buffer_for_peer(
                        &buffer,
                        envelope.original_sender_id.unwrap_or(envelope.sender_id),
                        cx,
                    )
                    .detach_and_log_err(cx);
            })
        })?;

        Ok(proto::OpenBufferResponse {
            buffer_id: buffer_id.to_proto(),
        })
    }

    async fn handle_askpass(
        this: Entity<Self>,
        envelope: TypedEnvelope<proto::AskPassRequest>,
        mut cx: AsyncApp,
    ) -> Result<proto::AskPassResponse> {
        let work_directory_id = ProjectEntryId::from_proto(envelope.payload.work_directory_id);
        let repository = Self::repository_for_request(&this, work_directory_id, &mut cx)?;

        let delegates = cx.update(|cx| repository.read(cx).askpass_delegates.clone())?;
        let Some(mut askpass) = delegates.lock().remove(&envelope.payload.askpass_id) else {
            debug_panic!("no askpass found");
            return Err(anyhow::anyhow!("no askpass found"));
        };

        let response = askpass.ask_password(envelope.payload.prompt).await?;

        delegates
            .lock()
            .insert(envelope.payload.askpass_id, askpass);

        Ok(proto::AskPassResponse { response })
    }

    async fn handle_check_for_pushed_commits(
        this: Entity<Self>,
        envelope: TypedEnvelope<proto::CheckForPushedCommits>,
        mut cx: AsyncApp,
    ) -> Result<proto::CheckForPushedCommitsResponse> {
        let work_directory_id = ProjectEntryId::from_proto(envelope.payload.work_directory_id);
        let repository_handle = Self::repository_for_request(&this, work_directory_id, &mut cx)?;

        let branches = repository_handle
            .update(&mut cx, |repository_handle, _| {
                repository_handle.check_for_pushed_commits()
            })?
            .await??;
        Ok(proto::CheckForPushedCommitsResponse {
            pushed_to: branches
                .into_iter()
                .map(|commit| commit.to_string())
                .collect(),
        })
    }

    async fn handle_git_diff(
        this: Entity<Self>,
        envelope: TypedEnvelope<proto::GitDiff>,
        mut cx: AsyncApp,
    ) -> Result<proto::GitDiffResponse> {
        let work_directory_id = ProjectEntryId::from_proto(envelope.payload.work_directory_id);
        let repository_handle = Self::repository_for_request(&this, work_directory_id, &mut cx)?;
        let diff_type = match envelope.payload.diff_type() {
            proto::git_diff::DiffType::HeadToIndex => DiffType::HeadToIndex,
            proto::git_diff::DiffType::HeadToWorktree => DiffType::HeadToWorktree,
        };

        let mut diff = repository_handle
            .update(&mut cx, |repository_handle, cx| {
                repository_handle.diff(diff_type, cx)
            })?
            .await??;
        const ONE_MB: usize = 1_000_000;
        if diff.len() > ONE_MB {
            diff = diff.chars().take(ONE_MB).collect()
        }

        Ok(proto::GitDiffResponse { diff })
    }

    async fn handle_open_unstaged_diff(
        this: Entity<Self>,
        request: TypedEnvelope<proto::OpenUnstagedDiff>,
        mut cx: AsyncApp,
    ) -> Result<proto::OpenUnstagedDiffResponse> {
        let buffer_id = BufferId::new(request.payload.buffer_id)?;
        let diff = this
            .update(&mut cx, |this, cx| {
                let buffer = this.buffer_store.read(cx).get(buffer_id)?;
                Some(this.open_unstaged_diff(buffer, cx))
            })?
            .ok_or_else(|| anyhow!("no such buffer"))?
            .await?;
        this.update(&mut cx, |this, _| {
            let shared_diffs = this
                .shared_diffs
                .entry(request.original_sender_id.unwrap_or(request.sender_id))
                .or_default();
            shared_diffs.entry(buffer_id).or_default().unstaged = Some(diff.clone());
        })?;
        let staged_text = diff.read_with(&cx, |diff, _| diff.base_text_string())?;
        Ok(proto::OpenUnstagedDiffResponse { staged_text })
    }

    async fn handle_open_uncommitted_diff(
        this: Entity<Self>,
        request: TypedEnvelope<proto::OpenUncommittedDiff>,
        mut cx: AsyncApp,
    ) -> Result<proto::OpenUncommittedDiffResponse> {
        let buffer_id = BufferId::new(request.payload.buffer_id)?;
        let diff = this
            .update(&mut cx, |this, cx| {
                let buffer = this.buffer_store.read(cx).get(buffer_id)?;
                Some(this.open_uncommitted_diff(buffer, cx))
            })?
            .ok_or_else(|| anyhow!("no such buffer"))?
            .await?;
        this.update(&mut cx, |this, _| {
            let shared_diffs = this
                .shared_diffs
                .entry(request.original_sender_id.unwrap_or(request.sender_id))
                .or_default();
            shared_diffs.entry(buffer_id).or_default().uncommitted = Some(diff.clone());
        })?;
        diff.read_with(&cx, |diff, cx| {
            use proto::open_uncommitted_diff_response::Mode;

            let unstaged_diff = diff.secondary_diff();
            let index_snapshot = unstaged_diff.and_then(|diff| {
                let diff = diff.read(cx);
                diff.base_text_exists().then(|| diff.base_text())
            });

            let mode;
            let staged_text;
            let committed_text;
            if diff.base_text_exists() {
                let committed_snapshot = diff.base_text();
                committed_text = Some(committed_snapshot.text());
                if let Some(index_text) = index_snapshot {
                    if index_text.remote_id() == committed_snapshot.remote_id() {
                        mode = Mode::IndexMatchesHead;
                        staged_text = None;
                    } else {
                        mode = Mode::IndexAndHead;
                        staged_text = Some(index_text.text());
                    }
                } else {
                    mode = Mode::IndexAndHead;
                    staged_text = None;
                }
            } else {
                mode = Mode::IndexAndHead;
                committed_text = None;
                staged_text = index_snapshot.as_ref().map(|buffer| buffer.text());
            }

            proto::OpenUncommittedDiffResponse {
                committed_text,
                staged_text,
                mode: mode.into(),
            }
        })
    }

    async fn handle_update_diff_bases(
        this: Entity<Self>,
        request: TypedEnvelope<proto::UpdateDiffBases>,
        mut cx: AsyncApp,
    ) -> Result<()> {
        let buffer_id = BufferId::new(request.payload.buffer_id)?;
        this.update(&mut cx, |this, cx| {
            if let Some(diff_state) = this.diffs.get_mut(&buffer_id) {
                if let Some(buffer) = this.buffer_store.read(cx).get(buffer_id) {
                    let buffer = buffer.read(cx).text_snapshot();
                    diff_state.update(cx, |diff_state, cx| {
                        diff_state.handle_base_texts_updated(buffer, request.payload, cx);
                    })
                }
            }
        })
    }

    async fn handle_blame_buffer(
        this: Entity<Self>,
        envelope: TypedEnvelope<proto::BlameBuffer>,
        mut cx: AsyncApp,
    ) -> Result<proto::BlameBufferResponse> {
        let buffer_id = BufferId::new(envelope.payload.buffer_id)?;
        let version = deserialize_version(&envelope.payload.version);
        let buffer = this.read_with(&cx, |this, cx| {
            this.buffer_store.read(cx).get_existing(buffer_id)
        })??;
        buffer
            .update(&mut cx, |buffer, _| {
                buffer.wait_for_version(version.clone())
            })?
            .await?;
        let blame = this
            .update(&mut cx, |this, cx| {
                this.blame_buffer(&buffer, Some(version), cx)
            })?
            .await?;
        Ok(serialize_blame_buffer_response(blame))
    }

    async fn handle_get_permalink_to_line(
        this: Entity<Self>,
        envelope: TypedEnvelope<proto::GetPermalinkToLine>,
        mut cx: AsyncApp,
    ) -> Result<proto::GetPermalinkToLineResponse> {
        let buffer_id = BufferId::new(envelope.payload.buffer_id)?;
        // let version = deserialize_version(&envelope.payload.version);
        let selection = {
            let proto_selection = envelope
                .payload
                .selection
                .context("no selection to get permalink for defined")?;
            proto_selection.start as u32..proto_selection.end as u32
        };
        let buffer = this.read_with(&cx, |this, cx| {
            this.buffer_store.read(cx).get_existing(buffer_id)
        })??;
        let permalink = this
            .update(&mut cx, |this, cx| {
                this.get_permalink_to_line(&buffer, selection, cx)
            })?
            .await?;
        Ok(proto::GetPermalinkToLineResponse {
            permalink: permalink.to_string(),
        })
    }

    fn repository_for_request(
        this: &Entity<Self>,
        work_directory_id: ProjectEntryId,
        cx: &mut AsyncApp,
    ) -> Result<Entity<Repository>> {
        this.update(cx, |this, cx| {
            this.repositories
                .values()
                .find(|repository_handle| {
                    repository_handle
                        .read(cx)
                        .repository_entry
                        .work_directory_id()
                        == work_directory_id
                })
                .context("missing repository handle")
                .cloned()
        })?
    }

    pub fn repo_snapshots(&self, cx: &App) -> HashMap<ProjectEntryId, RepositoryEntry> {
        self.repositories
            .iter()
            .map(|(id, repo)| (*id, repo.read(cx).repository_entry.clone()))
            .collect()
    }
}

impl BufferDiffState {
    fn buffer_language_changed(&mut self, buffer: Entity<Buffer>, cx: &mut Context<Self>) {
        self.language = buffer.read(cx).language().cloned();
        self.language_changed = true;
        let _ = self.recalculate_diffs(
            buffer.read(cx).text_snapshot(),
            self.hunk_staging_operation_count,
            cx,
        );
    }

    fn unstaged_diff(&self) -> Option<Entity<BufferDiff>> {
        self.unstaged_diff.as_ref().and_then(|set| set.upgrade())
    }

    fn uncommitted_diff(&self) -> Option<Entity<BufferDiff>> {
        self.uncommitted_diff.as_ref().and_then(|set| set.upgrade())
    }

    fn handle_base_texts_updated(
        &mut self,
        buffer: text::BufferSnapshot,
        message: proto::UpdateDiffBases,
        cx: &mut Context<Self>,
    ) {
        use proto::update_diff_bases::Mode;

        let Some(mode) = Mode::from_i32(message.mode) else {
            return;
        };

        let diff_bases_change = match mode {
            Mode::HeadOnly => DiffBasesChange::SetHead(message.committed_text),
            Mode::IndexOnly => DiffBasesChange::SetIndex(message.staged_text),
            Mode::IndexMatchesHead => DiffBasesChange::SetBoth(message.committed_text),
            Mode::IndexAndHead => DiffBasesChange::SetEach {
                index: message.staged_text,
                head: message.committed_text,
            },
        };

        let _ = self.diff_bases_changed(
            buffer,
            diff_bases_change,
            self.hunk_staging_operation_count,
            cx,
        );
    }

    pub fn wait_for_recalculation(&mut self) -> Option<oneshot::Receiver<()>> {
        if self.diff_updated_futures.is_empty() {
            return None;
        }
        let (tx, rx) = oneshot::channel();
        self.diff_updated_futures.push(tx);
        Some(rx)
    }

    fn diff_bases_changed(
        &mut self,
        buffer: text::BufferSnapshot,
        diff_bases_change: DiffBasesChange,
        prev_hunk_staging_operation_count: usize,
        cx: &mut Context<Self>,
    ) -> oneshot::Receiver<()> {
        match diff_bases_change {
            DiffBasesChange::SetIndex(index) => {
                self.index_text = index.map(|mut index| {
                    text::LineEnding::normalize(&mut index);
                    Arc::new(index)
                });
                self.index_changed = true;
            }
            DiffBasesChange::SetHead(head) => {
                self.head_text = head.map(|mut head| {
                    text::LineEnding::normalize(&mut head);
                    Arc::new(head)
                });
                self.head_changed = true;
            }
            DiffBasesChange::SetBoth(text) => {
                let text = text.map(|mut text| {
                    text::LineEnding::normalize(&mut text);
                    Arc::new(text)
                });
                self.head_text = text.clone();
                self.index_text = text;
                self.head_changed = true;
                self.index_changed = true;
            }
            DiffBasesChange::SetEach { index, head } => {
                self.index_text = index.map(|mut index| {
                    text::LineEnding::normalize(&mut index);
                    Arc::new(index)
                });
                self.index_changed = true;
                self.head_text = head.map(|mut head| {
                    text::LineEnding::normalize(&mut head);
                    Arc::new(head)
                });
                self.head_changed = true;
            }
        }

        self.recalculate_diffs(buffer, prev_hunk_staging_operation_count, cx)
    }

    fn recalculate_diffs(
        &mut self,
        buffer: text::BufferSnapshot,
        prev_hunk_staging_operation_count: usize,
        cx: &mut Context<Self>,
    ) -> oneshot::Receiver<()> {
        log::debug!("recalculate diffs");
        let (tx, rx) = oneshot::channel();
        self.diff_updated_futures.push(tx);

        let language = self.language.clone();
        let language_registry = self.language_registry.clone();
        let unstaged_diff = self.unstaged_diff();
        let uncommitted_diff = self.uncommitted_diff();
        let head = self.head_text.clone();
        let index = self.index_text.clone();
        let index_changed = self.index_changed;
        let head_changed = self.head_changed;
        let language_changed = self.language_changed;
        let index_matches_head = match (self.index_text.as_ref(), self.head_text.as_ref()) {
            (Some(index), Some(head)) => Arc::ptr_eq(index, head),
            (None, None) => true,
            _ => false,
        };
        self.recalculate_diff_task = Some(cx.spawn(async move |this, cx| {
            let mut new_unstaged_diff = None;
            if let Some(unstaged_diff) = &unstaged_diff {
                new_unstaged_diff = Some(
                    BufferDiff::update_diff(
                        unstaged_diff.clone(),
                        buffer.clone(),
                        index,
                        index_changed,
                        language_changed,
                        language.clone(),
                        language_registry.clone(),
                        cx,
                    )
                    .await?,
                );
            }

            let mut new_uncommitted_diff = None;
            if let Some(uncommitted_diff) = &uncommitted_diff {
                new_uncommitted_diff = if index_matches_head {
                    new_unstaged_diff.clone()
                } else {
                    Some(
                        BufferDiff::update_diff(
                            uncommitted_diff.clone(),
                            buffer.clone(),
                            head,
                            head_changed,
                            language_changed,
                            language.clone(),
                            language_registry.clone(),
                            cx,
                        )
                        .await?,
                    )
                }
            }

            if this.update(cx, |this, _| {
                this.hunk_staging_operation_count > prev_hunk_staging_operation_count
            })? {
                return Ok(());
            }

            let unstaged_changed_range = if let Some((unstaged_diff, new_unstaged_diff)) =
                unstaged_diff.as_ref().zip(new_unstaged_diff.clone())
            {
                unstaged_diff.update(cx, |diff, cx| {
                    diff.set_snapshot(&buffer, new_unstaged_diff, language_changed, None, cx)
                })?
            } else {
                None
            };

            if let Some((uncommitted_diff, new_uncommitted_diff)) =
                uncommitted_diff.as_ref().zip(new_uncommitted_diff.clone())
            {
                uncommitted_diff.update(cx, |uncommitted_diff, cx| {
                    uncommitted_diff.set_snapshot(
                        &buffer,
                        new_uncommitted_diff,
                        language_changed,
                        unstaged_changed_range,
                        cx,
                    );
                })?;
            }

            if let Some(this) = this.upgrade() {
                this.update(cx, |this, _| {
                    this.index_changed = false;
                    this.head_changed = false;
                    this.language_changed = false;
                    for tx in this.diff_updated_futures.drain(..) {
                        tx.send(()).ok();
                    }
                })?;
            }

            Ok(())
        }));

        rx
    }
}

fn make_remote_delegate(
    this: Entity<GitStore>,
    project_id: u64,
    work_directory_id: ProjectEntryId,
    askpass_id: u64,
    cx: &mut AsyncApp,
) -> AskPassDelegate {
    AskPassDelegate::new(cx, move |prompt, tx, cx| {
        this.update(cx, |this, cx| {
            let Some((client, _)) = this.downstream_client() else {
                return;
            };
            let response = client.request(proto::AskPassRequest {
                project_id,
                work_directory_id: work_directory_id.to_proto(),
                askpass_id,
                prompt,
            });
            cx.spawn(async move |_, _| {
                tx.send(response.await?.response).ok();
                anyhow::Ok(())
            })
            .detach_and_log_err(cx);
        })
        .log_err();
    })
}

impl GitStoreState {
    fn load_staged_text(
        &self,
        buffer: &Entity<Buffer>,
        buffer_store: &Entity<BufferStore>,
        cx: &App,
    ) -> Task<Result<Option<String>>> {
        match self {
            GitStoreState::Local { .. } => {
                if let Some((worktree, path)) =
                    buffer_store.read(cx).worktree_for_buffer(buffer, cx)
                {
                    worktree.read(cx).load_staged_file(path.as_ref(), cx)
                } else {
                    return Task::ready(Err(anyhow!("no such worktree")));
                }
            }
            GitStoreState::Ssh {
                upstream_client,
                upstream_project_id: project_id,
                ..
            }
            | GitStoreState::Remote {
                upstream_client,
                project_id,
            } => {
                let buffer_id = buffer.read(cx).remote_id();
                let project_id = *project_id;
                let client = upstream_client.clone();
                cx.background_spawn(async move {
                    let response = client
                        .request(proto::OpenUnstagedDiff {
                            project_id: project_id.to_proto(),
                            buffer_id: buffer_id.to_proto(),
                        })
                        .await?;
                    Ok(response.staged_text)
                })
            }
        }
    }

    fn load_committed_text(
        &self,
        buffer: &Entity<Buffer>,
        buffer_store: &Entity<BufferStore>,
        cx: &App,
    ) -> Task<Result<DiffBasesChange>> {
        match self {
            GitStoreState::Local { .. } => {
                if let Some((worktree, path)) =
                    buffer_store.read(cx).worktree_for_buffer(buffer, cx)
                {
                    let worktree = worktree.read(cx);
                    let committed_text = worktree.load_committed_file(&path, cx);
                    let staged_text = worktree.load_staged_file(&path, cx);
                    cx.background_spawn(async move {
                        let committed_text = committed_text.await?;
                        let staged_text = staged_text.await?;
                        let diff_bases_change = if committed_text == staged_text {
                            DiffBasesChange::SetBoth(committed_text)
                        } else {
                            DiffBasesChange::SetEach {
                                index: staged_text,
                                head: committed_text,
                            }
                        };
                        Ok(diff_bases_change)
                    })
                } else {
                    Task::ready(Err(anyhow!("no such worktree")))
                }
            }
            GitStoreState::Ssh {
                upstream_client,
                upstream_project_id: project_id,
                ..
            }
            | GitStoreState::Remote {
                upstream_client,
                project_id,
            } => {
                use proto::open_uncommitted_diff_response::Mode;

                let buffer_id = buffer.read(cx).remote_id();
                let project_id = *project_id;
                let client = upstream_client.clone();
                cx.background_spawn(async move {
                    let response = client
                        .request(proto::OpenUncommittedDiff {
                            project_id: project_id.to_proto(),
                            buffer_id: buffer_id.to_proto(),
                        })
                        .await?;
                    let mode =
                        Mode::from_i32(response.mode).ok_or_else(|| anyhow!("Invalid mode"))?;
                    let bases = match mode {
                        Mode::IndexMatchesHead => DiffBasesChange::SetBoth(response.committed_text),
                        Mode::IndexAndHead => DiffBasesChange::SetEach {
                            head: response.committed_text,
                            index: response.staged_text,
                        },
                    };
                    Ok(bases)
                })
            }
        }
    }
}

impl Repository {
    pub fn git_store(&self) -> Option<Entity<GitStore>> {
        self.git_store.upgrade()
    }

    fn id(&self) -> ProjectEntryId {
        self.repository_entry.work_directory_id()
    }

    pub fn current_branch(&self) -> Option<&Branch> {
        self.repository_entry.branch()
    }

    pub fn status_for_path(&self, path: &RepoPath) -> Option<StatusEntry> {
        self.repository_entry.status_for_path(path)
    }

    fn send_job<F, Fut, R>(&self, job: F) -> oneshot::Receiver<R>
    where
        F: FnOnce(RepositoryState, AsyncApp) -> Fut + 'static,
        Fut: Future<Output = R> + 'static,
        R: Send + 'static,
    {
        self.send_keyed_job(None, job)
    }

    fn send_keyed_job<F, Fut, R>(&self, key: Option<GitJobKey>, job: F) -> oneshot::Receiver<R>
    where
        F: FnOnce(RepositoryState, AsyncApp) -> Fut + 'static,
        Fut: Future<Output = R> + 'static,
        R: Send + 'static,
    {
        let (result_tx, result_rx) = futures::channel::oneshot::channel();
        let git_repo = self.state.clone();
        self.job_sender
            .unbounded_send(GitJob {
                key,
                job: Box::new(|cx: &mut AsyncApp| {
                    let job = job(git_repo, cx.clone());
                    cx.spawn(async move |_| {
                        let result = job.await;
                        result_tx.send(result).ok();
                    })
                }),
            })
            .ok();
        result_rx
    }

    /// This is the name that will be displayed in the repository selector for this repository.
    pub fn display_name(&self) -> SharedString {
        self.repository_entry
            .work_directory_abs_path
            .file_name()
            .unwrap_or_default()
            .to_string_lossy()
            .to_string()
            .into()
    }

    pub fn set_as_active_repository(&self, cx: &mut Context<Self>) {
        let Some(git_store) = self.git_store.upgrade() else {
            return;
        };
        let entity = cx.entity();
        git_store.update(cx, |git_store, cx| {
            let Some((&id, _)) = git_store
                .repositories
                .iter()
                .find(|(_, handle)| *handle == &entity)
            else {
                return;
            };
            git_store.active_repo_id = Some(id);
            cx.emit(GitEvent::ActiveRepositoryChanged);
        });
    }

    pub fn cached_status(&self) -> impl '_ + Iterator<Item = StatusEntry> {
        self.repository_entry.status()
    }

    pub fn status(&self, index: Option<GitIndex>) -> oneshot::Receiver<Result<GitStatus>> {
        self.send_job(move |repo, _cx| async move {
            match repo {
                RepositoryState::Local(git_repository) => git_repository.status(index, &[]).await,
                RepositoryState::Remote { .. } => Err(anyhow!("not implemented yet")),
            }
        })
    }

    pub fn has_conflict(&self, path: &RepoPath) -> bool {
        self.repository_entry
            .current_merge_conflicts
            .contains(&path)
    }

    pub fn repo_path_to_project_path(&self, path: &RepoPath, cx: &App) -> Option<ProjectPath> {
        let git_store = self.git_store.upgrade()?;
        let worktree_store = git_store.read(cx).worktree_store.read(cx);
        let abs_path = self.repository_entry.work_directory_abs_path.join(&path.0);
        let (worktree, relative_path) = worktree_store.find_worktree(abs_path, cx)?;
        Some(ProjectPath {
            worktree_id: worktree.read(cx).id(),
            path: relative_path.into(),
        })
    }

    pub fn project_path_to_repo_path(&self, path: &ProjectPath, cx: &App) -> Option<RepoPath> {
        let git_store = self.git_store.upgrade()?;
        let worktree_store = git_store.read(cx).worktree_store.read(cx);
        let abs_path = worktree_store.absolutize(path, cx)?;
        self.repository_entry.relativize_abs_path(&abs_path)
    }

    pub fn contains_sub_repo(&self, other: &Entity<Self>, cx: &App) -> bool {
        other
            .read(cx)
            .repository_entry
            .work_directory_abs_path
            .starts_with(&self.repository_entry.work_directory_abs_path)
    }

    pub fn local_repository(&self) -> Option<Arc<dyn GitRepository>> {
        match &self.state {
            RepositoryState::Local(git_repository) => Some(git_repository.clone()),
            RepositoryState::Remote { .. } => None,
        }
    }

    pub fn open_commit_buffer(
        &mut self,
        languages: Option<Arc<LanguageRegistry>>,
        buffer_store: Entity<BufferStore>,
        cx: &mut Context<Self>,
    ) -> Task<Result<Entity<Buffer>>> {
        if let Some(buffer) = self.commit_message_buffer.clone() {
            return Task::ready(Ok(buffer));
        }

        if let RepositoryState::Remote {
            project_id,
            client,
            work_directory_id,
        } = self.state.clone()
        {
            let client = client.clone();
            cx.spawn(async move |repository, cx| {
                let request = client.request(proto::OpenCommitMessageBuffer {
                    project_id: project_id.0,
                    work_directory_id: work_directory_id.to_proto(),
                });
                let response = request.await.context("requesting to open commit buffer")?;
                let buffer_id = BufferId::new(response.buffer_id)?;
                let buffer = buffer_store
                    .update(cx, |buffer_store, cx| {
                        buffer_store.wait_for_remote_buffer(buffer_id, cx)
                    })?
                    .await?;
                if let Some(language_registry) = languages {
                    let git_commit_language =
                        language_registry.language_for_name("Git Commit").await?;
                    buffer.update(cx, |buffer, cx| {
                        buffer.set_language(Some(git_commit_language), cx);
                    })?;
                }
                repository.update(cx, |repository, _| {
                    repository.commit_message_buffer = Some(buffer.clone());
                })?;
                Ok(buffer)
            })
        } else {
            self.open_local_commit_buffer(languages, buffer_store, cx)
        }
    }

    fn open_local_commit_buffer(
        &mut self,
        language_registry: Option<Arc<LanguageRegistry>>,
        buffer_store: Entity<BufferStore>,
        cx: &mut Context<Self>,
    ) -> Task<Result<Entity<Buffer>>> {
        cx.spawn(async move |repository, cx| {
            let buffer = buffer_store
                .update(cx, |buffer_store, cx| buffer_store.create_buffer(cx))?
                .await?;

            if let Some(language_registry) = language_registry {
                let git_commit_language = language_registry.language_for_name("Git Commit").await?;
                buffer.update(cx, |buffer, cx| {
                    buffer.set_language(Some(git_commit_language), cx);
                })?;
            }

            repository.update(cx, |repository, _| {
                repository.commit_message_buffer = Some(buffer.clone());
            })?;
            Ok(buffer)
        })
    }

    pub fn checkout_files(
        &self,
        commit: &str,
        paths: Vec<RepoPath>,
        cx: &mut App,
    ) -> oneshot::Receiver<Result<()>> {
        let commit = commit.to_string();
        let env = self.worktree_environment(cx);

        self.send_job(|git_repo, _| async move {
            match git_repo {
                RepositoryState::Local(repo) => repo.checkout_files(commit, paths, env.await).await,
                RepositoryState::Remote {
                    project_id,
                    client,
                    work_directory_id,
                } => {
                    client
                        .request(proto::GitCheckoutFiles {
                            project_id: project_id.0,
                            work_directory_id: work_directory_id.to_proto(),
                            commit,
                            paths: paths
                                .into_iter()
                                .map(|p| p.to_string_lossy().to_string())
                                .collect(),
                        })
                        .await?;

                    Ok(())
                }
            }
        })
    }

    pub fn reset(
        &self,
        commit: String,
        reset_mode: ResetMode,
        cx: &mut App,
    ) -> oneshot::Receiver<Result<()>> {
        let commit = commit.to_string();
        let env = self.worktree_environment(cx);
        self.send_job(|git_repo, _| async move {
            match git_repo {
                RepositoryState::Local(git_repo) => {
                    let env = env.await;
                    git_repo.reset(commit, reset_mode, env).await
                }
                RepositoryState::Remote {
                    project_id,
                    client,
                    work_directory_id,
                } => {
                    client
                        .request(proto::GitReset {
                            project_id: project_id.0,
                            work_directory_id: work_directory_id.to_proto(),
                            commit,
                            mode: match reset_mode {
                                ResetMode::Soft => git_reset::ResetMode::Soft.into(),
                                ResetMode::Mixed => git_reset::ResetMode::Mixed.into(),
                            },
                        })
                        .await?;

                    Ok(())
                }
            }
        })
    }

    pub fn show(&self, commit: String) -> oneshot::Receiver<Result<CommitDetails>> {
        self.send_job(|git_repo, _cx| async move {
            match git_repo {
                RepositoryState::Local(git_repository) => git_repository.show(commit).await,
                RepositoryState::Remote {
                    project_id,
                    client,
                    work_directory_id,
                } => {
                    let resp = client
                        .request(proto::GitShow {
                            project_id: project_id.0,
                            work_directory_id: work_directory_id.to_proto(),
                            commit,
                        })
                        .await?;

                    Ok(CommitDetails {
                        sha: resp.sha.into(),
                        message: resp.message.into(),
                        commit_timestamp: resp.commit_timestamp,
                        committer_email: resp.committer_email.into(),
                        committer_name: resp.committer_name.into(),
                    })
                }
            }
        })
    }

    fn buffer_store(&self, cx: &App) -> Option<Entity<BufferStore>> {
        Some(self.git_store.upgrade()?.read(cx).buffer_store.clone())
    }

    pub fn stage_entries(
        &self,
        entries: Vec<RepoPath>,
        cx: &mut Context<Self>,
    ) -> Task<anyhow::Result<()>> {
        if entries.is_empty() {
            return Task::ready(Ok(()));
        }
        let env = self.worktree_environment(cx);

        let mut save_futures = Vec::new();
        if let Some(buffer_store) = self.buffer_store(cx) {
            buffer_store.update(cx, |buffer_store, cx| {
                for path in &entries {
                    let Some(project_path) = self.repo_path_to_project_path(path, cx) else {
                        continue;
                    };
                    if let Some(buffer) = buffer_store.get_by_path(&project_path, cx) {
                        if buffer
                            .read(cx)
                            .file()
                            .map_or(false, |file| file.disk_state().exists())
                        {
                            save_futures.push(buffer_store.save_buffer(buffer, cx));
                        }
                    }
                }
            })
        }

        cx.spawn(async move |this, cx| {
            for save_future in save_futures {
                save_future.await?;
            }
            let env = env.await;

            this.update(cx, |this, _| {
                this.send_job(|git_repo, _cx| async move {
                    match git_repo {
                        RepositoryState::Local(repo) => repo.stage_paths(entries, env).await,
                        RepositoryState::Remote {
                            project_id,
                            client,
                            work_directory_id,
                        } => {
                            client
                                .request(proto::Stage {
                                    project_id: project_id.0,
                                    work_directory_id: work_directory_id.to_proto(),
                                    paths: entries
                                        .into_iter()
                                        .map(|repo_path| repo_path.as_ref().to_proto())
                                        .collect(),
                                })
                                .await
                                .context("sending stage request")?;

                            Ok(())
                        }
                    }
                })
            })?
            .await??;

            Ok(())
        })
    }

    pub fn unstage_entries(
        &self,
        entries: Vec<RepoPath>,
        cx: &mut Context<Self>,
    ) -> Task<anyhow::Result<()>> {
        if entries.is_empty() {
            return Task::ready(Ok(()));
        }
        let env = self.worktree_environment(cx);

        let mut save_futures = Vec::new();
        if let Some(buffer_store) = self.buffer_store(cx) {
            buffer_store.update(cx, |buffer_store, cx| {
                for path in &entries {
                    let Some(project_path) = self.repo_path_to_project_path(path, cx) else {
                        continue;
                    };
                    if let Some(buffer) = buffer_store.get_by_path(&project_path, cx) {
                        if buffer
                            .read(cx)
                            .file()
                            .map_or(false, |file| file.disk_state().exists())
                        {
                            save_futures.push(buffer_store.save_buffer(buffer, cx));
                        }
                    }
                }
            })
        }

        cx.spawn(async move |this, cx| {
            for save_future in save_futures {
                save_future.await?;
            }
            let env = env.await;

            this.update(cx, |this, _| {
                this.send_job(|git_repo, _cx| async move {
                    match git_repo {
                        RepositoryState::Local(repo) => repo.unstage_paths(entries, env).await,
                        RepositoryState::Remote {
                            project_id,
                            client,
                            work_directory_id,
                        } => {
                            client
                                .request(proto::Unstage {
                                    project_id: project_id.0,
                                    work_directory_id: work_directory_id.to_proto(),
                                    paths: entries
                                        .into_iter()
                                        .map(|repo_path| repo_path.as_ref().to_proto())
                                        .collect(),
                                })
                                .await
                                .context("sending unstage request")?;

                            Ok(())
                        }
                    }
                })
            })?
            .await??;

            Ok(())
        })
    }

    pub fn stage_all(&self, cx: &mut Context<Self>) -> Task<anyhow::Result<()>> {
        let to_stage = self
            .repository_entry
            .status()
            .filter(|entry| !entry.status.staging().is_fully_staged())
            .map(|entry| entry.repo_path.clone())
            .collect();
        self.stage_entries(to_stage, cx)
    }

    pub fn unstage_all(&self, cx: &mut Context<Self>) -> Task<anyhow::Result<()>> {
        let to_unstage = self
            .repository_entry
            .status()
            .filter(|entry| entry.status.staging().has_staged())
            .map(|entry| entry.repo_path.clone())
            .collect();
        self.unstage_entries(to_unstage, cx)
    }

    /// Get a count of all entries in the active repository, including
    /// untracked files.
    pub fn entry_count(&self) -> usize {
        self.repository_entry.status_len()
    }

    fn worktree_environment(
        &self,
        cx: &mut App,
    ) -> impl Future<Output = HashMap<String, String>> + 'static {
        let task = self.project_environment.as_ref().and_then(|env| {
            env.update(cx, |env, cx| {
                env.get_environment(
                    self.worktree_id,
                    Some(
                        self.repository_entry
                            .work_directory_abs_path
                            .as_path()
                            .into(),
                    ),
                    cx,
                )
            })
            .ok()
        });
        async move { OptionFuture::from(task).await.flatten().unwrap_or_default() }
    }

    pub fn commit(
        &self,
        message: SharedString,
        name_and_email: Option<(SharedString, SharedString)>,
        cx: &mut App,
    ) -> oneshot::Receiver<Result<()>> {
        let env = self.worktree_environment(cx);
        self.send_job(|git_repo, _cx| async move {
            match git_repo {
                RepositoryState::Local(repo) => {
                    let env = env.await;
                    repo.commit(message, name_and_email, env).await
                }
                RepositoryState::Remote {
                    project_id,
                    client,
                    work_directory_id,
                } => {
                    let (name, email) = name_and_email.unzip();
                    client
                        .request(proto::Commit {
                            project_id: project_id.0,
                            work_directory_id: work_directory_id.to_proto(),
                            message: String::from(message),
                            name: name.map(String::from),
                            email: email.map(String::from),
                        })
                        .await
                        .context("sending commit request")?;

                    Ok(())
                }
            }
        })
    }

    pub fn fetch(
        &mut self,
        askpass: AskPassDelegate,
        cx: &mut App,
    ) -> oneshot::Receiver<Result<RemoteCommandOutput>> {
        let executor = cx.background_executor().clone();
        let askpass_delegates = self.askpass_delegates.clone();
        let askpass_id = util::post_inc(&mut self.latest_askpass_id);
        let env = self.worktree_environment(cx);

        self.send_job(move |git_repo, _cx| async move {
            match git_repo {
                RepositoryState::Local(git_repository) => {
                    let askpass = AskPassSession::new(&executor, askpass).await?;
                    let env = env.await;
                    git_repository.fetch(askpass, env).await
                }
                RepositoryState::Remote {
                    project_id,
                    client,
                    work_directory_id,
                } => {
                    askpass_delegates.lock().insert(askpass_id, askpass);
                    let _defer = util::defer(|| {
                        let askpass_delegate = askpass_delegates.lock().remove(&askpass_id);
                        debug_assert!(askpass_delegate.is_some());
                    });

                    let response = client
                        .request(proto::Fetch {
                            project_id: project_id.0,
                            work_directory_id: work_directory_id.to_proto(),
                            askpass_id,
                        })
                        .await
                        .context("sending fetch request")?;

                    Ok(RemoteCommandOutput {
                        stdout: response.stdout,
                        stderr: response.stderr,
                    })
                }
            }
        })
    }

    pub fn push(
        &mut self,
        branch: SharedString,
        remote: SharedString,
        options: Option<PushOptions>,
        askpass: AskPassDelegate,
        cx: &mut App,
    ) -> oneshot::Receiver<Result<RemoteCommandOutput>> {
        let executor = cx.background_executor().clone();
        let askpass_delegates = self.askpass_delegates.clone();
        let askpass_id = util::post_inc(&mut self.latest_askpass_id);
        let env = self.worktree_environment(cx);

        self.send_job(move |git_repo, _cx| async move {
            match git_repo {
                RepositoryState::Local(git_repository) => {
                    let env = env.await;
                    let askpass = AskPassSession::new(&executor, askpass).await?;
                    git_repository
                        .push(
                            branch.to_string(),
                            remote.to_string(),
                            options,
                            askpass,
                            env,
                        )
                        .await
                }
                RepositoryState::Remote {
                    project_id,
                    client,
                    work_directory_id,
                } => {
                    askpass_delegates.lock().insert(askpass_id, askpass);
                    let _defer = util::defer(|| {
                        let askpass_delegate = askpass_delegates.lock().remove(&askpass_id);
                        debug_assert!(askpass_delegate.is_some());
                    });
                    let response = client
                        .request(proto::Push {
                            project_id: project_id.0,
                            work_directory_id: work_directory_id.to_proto(),
                            askpass_id,
                            branch_name: branch.to_string(),
                            remote_name: remote.to_string(),
                            options: options.map(|options| match options {
                                PushOptions::Force => proto::push::PushOptions::Force,
                                PushOptions::SetUpstream => proto::push::PushOptions::SetUpstream,
                            } as i32),
                        })
                        .await
                        .context("sending push request")?;

                    Ok(RemoteCommandOutput {
                        stdout: response.stdout,
                        stderr: response.stderr,
                    })
                }
            }
        })
    }

    pub fn pull(
        &mut self,
        branch: SharedString,
        remote: SharedString,
        askpass: AskPassDelegate,
        cx: &mut App,
    ) -> oneshot::Receiver<Result<RemoteCommandOutput>> {
        let executor = cx.background_executor().clone();
        let askpass_delegates = self.askpass_delegates.clone();
        let askpass_id = util::post_inc(&mut self.latest_askpass_id);
        let env = self.worktree_environment(cx);

        self.send_job(move |git_repo, _cx| async move {
            match git_repo {
                RepositoryState::Local(git_repository) => {
                    let askpass = AskPassSession::new(&executor, askpass).await?;
                    let env = env.await;
                    git_repository
                        .pull(branch.to_string(), remote.to_string(), askpass, env)
                        .await
                }
                RepositoryState::Remote {
                    project_id,
                    client,
                    work_directory_id,
                } => {
                    askpass_delegates.lock().insert(askpass_id, askpass);
                    let _defer = util::defer(|| {
                        let askpass_delegate = askpass_delegates.lock().remove(&askpass_id);
                        debug_assert!(askpass_delegate.is_some());
                    });
                    let response = client
                        .request(proto::Pull {
                            project_id: project_id.0,
                            work_directory_id: work_directory_id.to_proto(),
                            askpass_id,
                            branch_name: branch.to_string(),
                            remote_name: remote.to_string(),
                        })
                        .await
                        .context("sending pull request")?;

                    Ok(RemoteCommandOutput {
                        stdout: response.stdout,
                        stderr: response.stderr,
                    })
                }
            }
        })
    }

    fn spawn_set_index_text_job(
        &self,
        path: RepoPath,
        content: Option<String>,
        cx: &mut App,
    ) -> oneshot::Receiver<anyhow::Result<()>> {
        let env = self.worktree_environment(cx);

        self.send_keyed_job(
            Some(GitJobKey::WriteIndex(path.clone())),
            |git_repo, _cx| async {
                match git_repo {
                    RepositoryState::Local(repo) => {
                        repo.set_index_text(path, content, env.await).await
                    }
                    RepositoryState::Remote {
                        project_id,
                        client,
                        work_directory_id,
                    } => {
                        client
                            .request(proto::SetIndexText {
                                project_id: project_id.0,
                                work_directory_id: work_directory_id.to_proto(),
                                path: path.as_ref().to_proto(),
                                text: content,
                            })
                            .await?;
                        Ok(())
                    }
                }
            },
        )
    }

    pub fn get_remotes(
        &self,
        branch_name: Option<String>,
    ) -> oneshot::Receiver<Result<Vec<Remote>>> {
        self.send_job(|repo, _cx| async move {
            match repo {
                RepositoryState::Local(git_repository) => {
                    git_repository.get_remotes(branch_name).await
                }
                RepositoryState::Remote {
                    project_id,
                    client,
                    work_directory_id,
                } => {
                    let response = client
                        .request(proto::GetRemotes {
                            project_id: project_id.0,
                            work_directory_id: work_directory_id.to_proto(),
                            branch_name,
                        })
                        .await?;

                    let remotes = response
                        .remotes
                        .into_iter()
                        .map(|remotes| git::repository::Remote {
                            name: remotes.name.into(),
                        })
                        .collect();

                    Ok(remotes)
                }
            }
        })
    }

    pub fn branch(&self) -> Option<&Branch> {
        self.repository_entry.branch()
    }

    pub fn branches(&self) -> oneshot::Receiver<Result<Vec<Branch>>> {
        self.send_job(|repo, cx| async move {
            match repo {
                RepositoryState::Local(git_repository) => {
                    let git_repository = git_repository.clone();
                    cx.background_spawn(async move { git_repository.branches().await })
                        .await
                }
                RepositoryState::Remote {
                    project_id,
                    client,
                    work_directory_id,
                } => {
                    let response = client
                        .request(proto::GitGetBranches {
                            project_id: project_id.0,
                            work_directory_id: work_directory_id.to_proto(),
                        })
                        .await?;

                    let branches = response
                        .branches
                        .into_iter()
                        .map(|branch| worktree::proto_to_branch(&branch))
                        .collect();

                    Ok(branches)
                }
            }
        })
    }

    pub fn diff(&self, diff_type: DiffType, _cx: &App) -> oneshot::Receiver<Result<String>> {
        self.send_job(|repo, _cx| async move {
            match repo {
                RepositoryState::Local(git_repository) => git_repository.diff(diff_type).await,
                RepositoryState::Remote {
                    project_id,
                    client,
                    work_directory_id,
                    ..
                } => {
                    let response = client
                        .request(proto::GitDiff {
                            project_id: project_id.0,
                            work_directory_id: work_directory_id.to_proto(),
                            diff_type: match diff_type {
                                DiffType::HeadToIndex => {
                                    proto::git_diff::DiffType::HeadToIndex.into()
                                }
                                DiffType::HeadToWorktree => {
                                    proto::git_diff::DiffType::HeadToWorktree.into()
                                }
                            },
                        })
                        .await?;

                    Ok(response.diff)
                }
            }
        })
    }

    pub fn create_branch(&self, branch_name: String) -> oneshot::Receiver<Result<()>> {
        self.send_job(|repo, _cx| async move {
            match repo {
                RepositoryState::Local(git_repository) => {
                    git_repository.create_branch(branch_name).await
                }
                RepositoryState::Remote {
                    project_id,
                    client,
                    work_directory_id,
                } => {
                    client
                        .request(proto::GitCreateBranch {
                            project_id: project_id.0,
                            work_directory_id: work_directory_id.to_proto(),
                            branch_name,
                        })
                        .await?;

                    Ok(())
                }
            }
        })
    }

    pub fn change_branch(&self, branch_name: String) -> oneshot::Receiver<Result<()>> {
        self.send_job(|repo, _cx| async move {
            match repo {
                RepositoryState::Local(git_repository) => {
                    git_repository.change_branch(branch_name).await
                }
                RepositoryState::Remote {
                    project_id,
                    client,
                    work_directory_id,
                } => {
                    client
                        .request(proto::GitChangeBranch {
                            project_id: project_id.0,
                            work_directory_id: work_directory_id.to_proto(),
                            branch_name,
                        })
                        .await?;

                    Ok(())
                }
            }
        })
    }

    pub fn check_for_pushed_commits(&self) -> oneshot::Receiver<Result<Vec<SharedString>>> {
        self.send_job(|repo, _cx| async move {
            match repo {
                RepositoryState::Local(git_repository) => {
                    git_repository.check_for_pushed_commit().await
                }
                RepositoryState::Remote {
                    project_id,
                    client,
                    work_directory_id,
                } => {
                    let response = client
                        .request(proto::CheckForPushedCommits {
                            project_id: project_id.0,
                            work_directory_id: work_directory_id.to_proto(),
                        })
                        .await?;

                    let branches = response.pushed_to.into_iter().map(Into::into).collect();

                    Ok(branches)
                }
            }
        })
    }

    pub fn checkpoint(&self) -> oneshot::Receiver<Result<GitRepositoryCheckpoint>> {
        self.send_job(|repo, _cx| async move {
            match repo {
                RepositoryState::Local(git_repository) => git_repository.checkpoint().await,
                RepositoryState::Remote { .. } => Err(anyhow!("not implemented yet")),
            }
        })
    }

    pub fn restore_checkpoint(
        &self,
        checkpoint: GitRepositoryCheckpoint,
    ) -> oneshot::Receiver<Result<()>> {
        self.send_job(move |repo, _cx| async move {
            match repo {
                RepositoryState::Local(git_repository) => {
                    git_repository.restore_checkpoint(checkpoint).await
                }
                RepositoryState::Remote { .. } => Err(anyhow!("not implemented yet")),
            }
        })
    }

    pub(crate) fn apply_remote_update(&mut self, update: proto::UpdateRepository) -> Result<()> {
        let conflicted_paths = TreeSet::from_ordered_entries(
            update
                .current_merge_conflicts
                .into_iter()
                .map(|path| RepoPath(Path::new(&path).into())),
        );
        self.repository_entry.current_branch = update.branch_summary.as_ref().map(proto_to_branch);
        self.repository_entry.current_merge_conflicts = conflicted_paths;

        let edits = update
            .removed_statuses
            .into_iter()
            .map(|path| sum_tree::Edit::Remove(PathKey(FromProto::from_proto(path))))
            .chain(
                update
                    .updated_statuses
                    .into_iter()
                    .filter_map(|updated_status| {
                        Some(sum_tree::Edit::Insert(updated_status.try_into().log_err()?))
                    }),
            )
            .collect::<Vec<_>>();
        self.repository_entry.statuses_by_path.edit(edits, &());
        Ok(())
    }

    pub fn compare_checkpoints(
        &self,
        left: GitRepositoryCheckpoint,
        right: GitRepositoryCheckpoint,
    ) -> oneshot::Receiver<Result<bool>> {
        self.send_job(move |repo, _cx| async move {
            match repo {
                RepositoryState::Local(git_repository) => {
                    git_repository.compare_checkpoints(left, right).await
                }
                RepositoryState::Remote { .. } => Err(anyhow!("not implemented yet")),
            }
        })
    }

    pub fn delete_checkpoint(
        &self,
        checkpoint: GitRepositoryCheckpoint,
    ) -> oneshot::Receiver<Result<()>> {
        self.send_job(move |repo, _cx| async move {
            match repo {
                RepositoryState::Local(git_repository) => {
                    git_repository.delete_checkpoint(checkpoint).await
                }
                RepositoryState::Remote { .. } => Err(anyhow!("not implemented yet")),
            }
        })
    }

    pub fn diff_checkpoints(
        &self,
        base_checkpoint: GitRepositoryCheckpoint,
        target_checkpoint: GitRepositoryCheckpoint,
    ) -> oneshot::Receiver<Result<String>> {
        self.send_job(move |repo, _cx| async move {
            match repo {
                RepositoryState::Local(git_repository) => {
                    git_repository
                        .diff_checkpoints(base_checkpoint, target_checkpoint)
                        .await
                }
                RepositoryState::Remote { .. } => Err(anyhow!("not implemented yet")),
            }
        })
    }

    pub fn create_index(&self) -> oneshot::Receiver<Result<GitIndex>> {
        self.send_job(move |repo, _cx| async move {
            match repo {
                RepositoryState::Local(git_repository) => git_repository.create_index().await,
                RepositoryState::Remote { .. } => Err(anyhow!("not implemented yet")),
            }
        })
    }

    pub fn apply_diff(&self, index: GitIndex, diff: String) -> oneshot::Receiver<Result<()>> {
        self.send_job(move |repo, _cx| async move {
            match repo {
                RepositoryState::Local(git_repository) => {
                    git_repository.apply_diff(index, diff).await
                }
                RepositoryState::Remote { .. } => Err(anyhow!("not implemented yet")),
            }
        })
    }
}

fn get_permalink_in_rust_registry_src(
    provider_registry: Arc<GitHostingProviderRegistry>,
    path: PathBuf,
    selection: Range<u32>,
) -> Result<url::Url> {
    #[derive(Deserialize)]
    struct CargoVcsGit {
        sha1: String,
    }

    #[derive(Deserialize)]
    struct CargoVcsInfo {
        git: CargoVcsGit,
        path_in_vcs: String,
    }

    #[derive(Deserialize)]
    struct CargoPackage {
        repository: String,
    }

    #[derive(Deserialize)]
    struct CargoToml {
        package: CargoPackage,
    }

    let Some((dir, cargo_vcs_info_json)) = path.ancestors().skip(1).find_map(|dir| {
        let json = std::fs::read_to_string(dir.join(".cargo_vcs_info.json")).ok()?;
        Some((dir, json))
    }) else {
        bail!("No .cargo_vcs_info.json found in parent directories")
    };
    let cargo_vcs_info = serde_json::from_str::<CargoVcsInfo>(&cargo_vcs_info_json)?;
    let cargo_toml = std::fs::read_to_string(dir.join("Cargo.toml"))?;
    let manifest = toml::from_str::<CargoToml>(&cargo_toml)?;
    let (provider, remote) = parse_git_remote_url(provider_registry, &manifest.package.repository)
        .ok_or_else(|| anyhow!("Failed to parse package.repository field of manifest"))?;
    let path = PathBuf::from(cargo_vcs_info.path_in_vcs).join(path.strip_prefix(dir).unwrap());
    let permalink = provider.build_permalink(
        remote,
        BuildPermalinkParams {
            sha: &cargo_vcs_info.git.sha1,
            path: &path.to_string_lossy(),
            selection: Some(selection),
        },
    );
    Ok(permalink)
}

fn serialize_blame_buffer_response(blame: Option<git::blame::Blame>) -> proto::BlameBufferResponse {
    let Some(blame) = blame else {
        return proto::BlameBufferResponse {
            blame_response: None,
        };
    };

    let entries = blame
        .entries
        .into_iter()
        .map(|entry| proto::BlameEntry {
            sha: entry.sha.as_bytes().into(),
            start_line: entry.range.start,
            end_line: entry.range.end,
            original_line_number: entry.original_line_number,
            author: entry.author.clone(),
            author_mail: entry.author_mail.clone(),
            author_time: entry.author_time,
            author_tz: entry.author_tz.clone(),
            committer: entry.committer_name.clone(),
            committer_mail: entry.committer_email.clone(),
            committer_time: entry.committer_time,
            committer_tz: entry.committer_tz.clone(),
            summary: entry.summary.clone(),
            previous: entry.previous.clone(),
            filename: entry.filename.clone(),
        })
        .collect::<Vec<_>>();

    let messages = blame
        .messages
        .into_iter()
        .map(|(oid, message)| proto::CommitMessage {
            oid: oid.as_bytes().into(),
            message,
        })
        .collect::<Vec<_>>();

    proto::BlameBufferResponse {
        blame_response: Some(proto::blame_buffer_response::BlameResponse {
            entries,
            messages,
            remote_url: blame.remote_url,
        }),
    }
}

fn deserialize_blame_buffer_response(
    response: proto::BlameBufferResponse,
) -> Option<git::blame::Blame> {
    let response = response.blame_response?;
    let entries = response
        .entries
        .into_iter()
        .filter_map(|entry| {
            Some(git::blame::BlameEntry {
                sha: git::Oid::from_bytes(&entry.sha).ok()?,
                range: entry.start_line..entry.end_line,
                original_line_number: entry.original_line_number,
                committer_name: entry.committer,
                committer_time: entry.committer_time,
                committer_tz: entry.committer_tz,
                committer_email: entry.committer_mail,
                author: entry.author,
                author_mail: entry.author_mail,
                author_time: entry.author_time,
                author_tz: entry.author_tz,
                summary: entry.summary,
                previous: entry.previous,
                filename: entry.filename,
            })
        })
        .collect::<Vec<_>>();

    let messages = response
        .messages
        .into_iter()
        .filter_map(|message| Some((git::Oid::from_bytes(&message.oid).ok()?, message.message)))
        .collect::<HashMap<_, _>>();

    Some(Blame {
        entries,
        messages,
        remote_url: response.remote_url,
    })
}<|MERGE_RESOLUTION|>--- conflicted
+++ resolved
@@ -148,17 +148,17 @@
 
 #[derive(Clone, Debug)]
 pub struct GitStoreDiff {
-    diffs_by_dot_git_abs_path: HashMap<PathBuf, String>,
+    diffs_by_work_dir_abs_path: HashMap<PathBuf, String>,
 }
 
 #[derive(Clone, Debug)]
 pub struct GitStoreIndex {
-    indices_by_dot_git_abs_path: HashMap<PathBuf, GitIndex>,
+    indices_by_work_dir_abs_path: HashMap<PathBuf, GitIndex>,
 }
 
 #[derive(Default)]
 pub struct GitStoreStatus {
-    statuses_by_dot_git_abs_path: HashMap<PathBuf, GitStatus>,
+    statuses_by_work_dir_abs_path: HashMap<PathBuf, GitStatus>,
 }
 
 pub struct Repository {
@@ -630,17 +630,6 @@
     }
 
     pub fn checkpoint(&self, cx: &App) -> Task<Result<GitStoreCheckpoint>> {
-<<<<<<< HEAD
-        let mut checkpoints = Vec::new();
-        for repository in self.repositories.values() {
-            let repository = repository.read(cx);
-            let dot_git_abs_path = repository.dot_git_abs_path.clone();
-            let checkpoint = repository.checkpoint().map(|checkpoint| checkpoint?);
-            checkpoints.push(async move {
-                let checkpoint = checkpoint.await?;
-                anyhow::Ok((dot_git_abs_path, checkpoint))
-            });
-=======
         let mut work_directory_abs_paths = Vec::new();
         let mut checkpoints = Vec::new();
         for repository in self.repositories.values() {
@@ -648,20 +637,15 @@
             work_directory_abs_paths
                 .push(repository.repository_entry.work_directory_abs_path.clone());
             checkpoints.push(repository.checkpoint().map(|checkpoint| checkpoint?));
->>>>>>> 93e3780f
         }
 
         cx.background_executor().spawn(async move {
             let checkpoints = future::try_join_all(checkpoints).await?;
             Ok(GitStoreCheckpoint {
-<<<<<<< HEAD
-                checkpoints_by_dot_git_abs_path: checkpoints.into_iter().collect(),
-=======
                 checkpoints_by_work_dir_abs_path: work_directory_abs_paths
                     .into_iter()
                     .zip(checkpoints)
                     .collect(),
->>>>>>> 93e3780f
             })
         })
     }
@@ -682,8 +666,8 @@
             .collect::<HashMap<_, _>>();
 
         let mut tasks = Vec::new();
-        for (dot_git_abs_path, checkpoint) in checkpoint.checkpoints_by_work_dir_abs_path {
-            if let Some(repository) = repositories_by_work_dir_abs_path.get(&dot_git_abs_path) {
+        for (work_dir_abs_path, checkpoint) in checkpoint.checkpoints_by_work_dir_abs_path {
+            if let Some(repository) = repositories_by_work_dir_abs_path.get(&work_dir_abs_path) {
                 let restore = repository.read(cx).restore_checkpoint(checkpoint);
                 tasks.push(async move { restore.await? });
             }
@@ -716,12 +700,13 @@
             .collect::<HashMap<_, _>>();
 
         let mut tasks = Vec::new();
-        for (dot_git_abs_path, left_checkpoint) in left.checkpoints_by_work_dir_abs_path {
+        for (work_dir_abs_path, left_checkpoint) in left.checkpoints_by_work_dir_abs_path {
             if let Some(right_checkpoint) = right
                 .checkpoints_by_work_dir_abs_path
-                .remove(&dot_git_abs_path)
+                .remove(&work_dir_abs_path)
             {
-                if let Some(repository) = repositories_by_work_dir_abs_path.get(&dot_git_abs_path) {
+                if let Some(repository) = repositories_by_work_dir_abs_path.get(&work_dir_abs_path)
+                {
                     let compare = repository
                         .read(cx)
                         .compare_checkpoints(left_checkpoint, right_checkpoint);
@@ -775,26 +760,36 @@
         target_checkpoint: GitStoreCheckpoint,
         cx: &App,
     ) -> Task<Result<GitStoreDiff>> {
-        let repositories_by_dot_git_abs_path = self
+        let repositories_by_work_dir_abs_path = self
             .repositories
             .values()
-            .map(|repo| (repo.read(cx).dot_git_abs_path.clone(), repo))
+            .map(|repo| {
+                (
+                    repo.read(cx)
+                        .repository_entry
+                        .work_directory_abs_path
+                        .clone(),
+                    repo,
+                )
+            })
             .collect::<HashMap<_, _>>();
 
         let mut tasks = Vec::new();
-        for (dot_git_abs_path, base_checkpoint) in base_checkpoint.checkpoints_by_dot_git_abs_path {
+        for (work_dir_abs_path, base_checkpoint) in base_checkpoint.checkpoints_by_work_dir_abs_path
+        {
             if let Some(target_checkpoint) = target_checkpoint
-                .checkpoints_by_dot_git_abs_path
-                .get(&dot_git_abs_path)
+                .checkpoints_by_work_dir_abs_path
+                .get(&work_dir_abs_path)
                 .cloned()
             {
-                if let Some(repository) = repositories_by_dot_git_abs_path.get(&dot_git_abs_path) {
+                if let Some(repository) = repositories_by_work_dir_abs_path.get(&work_dir_abs_path)
+                {
                     let diff = repository
                         .read(cx)
                         .diff_checkpoints(base_checkpoint, target_checkpoint);
                     tasks.push(async move {
                         let diff = diff.await??;
-                        anyhow::Ok((dot_git_abs_path, diff))
+                        anyhow::Ok((work_dir_abs_path, diff))
                     });
                 }
             }
@@ -803,7 +798,7 @@
         cx.background_spawn(async move {
             let diffs_by_path = future::try_join_all(tasks).await?;
             Ok(GitStoreDiff {
-                diffs_by_dot_git_abs_path: diffs_by_path.into_iter().collect(),
+                diffs_by_work_dir_abs_path: diffs_by_path.into_iter().collect(),
             })
         })
     }
@@ -812,18 +807,18 @@
         let mut indices = Vec::new();
         for repository in self.repositories.values() {
             let repository = repository.read(cx);
-            let dot_git_abs_path = repository.dot_git_abs_path.clone();
+            let work_dir_abs_path = repository.repository_entry.work_directory_abs_path.clone();
             let index = repository.create_index().map(|index| index?);
             indices.push(async move {
                 let index = index.await?;
-                anyhow::Ok((dot_git_abs_path, index))
+                anyhow::Ok((work_dir_abs_path, index))
             });
         }
 
         cx.background_executor().spawn(async move {
             let indices = future::try_join_all(indices).await?;
             Ok(GitStoreIndex {
-                indices_by_dot_git_abs_path: indices.into_iter().collect(),
+                indices_by_work_dir_abs_path: indices.into_iter().collect(),
             })
         })
     }
@@ -834,16 +829,27 @@
         diff: GitStoreDiff,
         cx: &App,
     ) -> Task<Result<()>> {
-        let repositories_by_dot_git_abs_path = self
+        let repositories_by_work_dir_abs_path = self
             .repositories
             .values()
-            .map(|repo| (repo.read(cx).dot_git_abs_path.clone(), repo))
+            .map(|repo| {
+                (
+                    repo.read(cx)
+                        .repository_entry
+                        .work_directory_abs_path
+                        .clone(),
+                    repo,
+                )
+            })
             .collect::<HashMap<_, _>>();
 
         let mut tasks = Vec::new();
-        for (dot_git_abs_path, diff) in diff.diffs_by_dot_git_abs_path {
-            if let Some(repository) = repositories_by_dot_git_abs_path.get(&dot_git_abs_path) {
-                if let Some(branch) = index.indices_by_dot_git_abs_path.remove(&dot_git_abs_path) {
+        for (work_dir_abs_path, diff) in diff.diffs_by_work_dir_abs_path {
+            if let Some(repository) = repositories_by_work_dir_abs_path.get(&work_dir_abs_path) {
+                if let Some(branch) = index
+                    .indices_by_work_dir_abs_path
+                    .remove(&work_dir_abs_path)
+                {
                     let apply = repository.read(cx).apply_diff(branch, diff);
                     tasks.push(async move { apply.await? });
                 }
@@ -1515,23 +1521,32 @@
     }
 
     pub fn status(&self, index: Option<GitStoreIndex>, cx: &App) -> Task<Result<GitStoreStatus>> {
-        let repositories_by_dot_git_abs_path = self
+        let repositories_by_work_dir_abs_path = self
             .repositories
             .values()
-            .map(|repo| (repo.read(cx).dot_git_abs_path.clone(), repo))
+            .map(|repo| {
+                (
+                    repo.read(cx)
+                        .repository_entry
+                        .work_directory_abs_path
+                        .clone(),
+                    repo,
+                )
+            })
             .collect::<HashMap<_, _>>();
 
         let mut tasks = Vec::new();
 
         if let Some(index) = index {
             // When we have an index, just check the repositories that are part of it
-            for (dot_git_abs_path, git_index) in index.indices_by_dot_git_abs_path {
-                if let Some(repository) = repositories_by_dot_git_abs_path.get(&dot_git_abs_path) {
+            for (work_dir_abs_path, git_index) in index.indices_by_work_dir_abs_path {
+                if let Some(repository) = repositories_by_work_dir_abs_path.get(&work_dir_abs_path)
+                {
                     let status = repository.read(cx).status(Some(git_index));
                     tasks.push(
                         async move {
                             let status = status.await??;
-                            anyhow::Ok((dot_git_abs_path, status))
+                            anyhow::Ok((work_dir_abs_path, status))
                         }
                         .boxed(),
                     );
@@ -1541,12 +1556,12 @@
             // Otherwise, check all repositories
             for repository in self.repositories.values() {
                 let repository = repository.read(cx);
-                let dot_git_abs_path = repository.dot_git_abs_path.clone();
+                let work_dir_abs_path = repository.repository_entry.work_directory_abs_path.clone();
                 let status = repository.status(None);
                 tasks.push(
                     async move {
                         let status = status.await??;
-                        anyhow::Ok((dot_git_abs_path, status))
+                        anyhow::Ok((work_dir_abs_path, status))
                     }
                     .boxed(),
                 );
@@ -1556,7 +1571,7 @@
         cx.background_executor().spawn(async move {
             let statuses = future::try_join_all(tasks).await?;
             Ok(GitStoreStatus {
-                statuses_by_dot_git_abs_path: statuses.into_iter().collect(),
+                statuses_by_work_dir_abs_path: statuses.into_iter().collect(),
             })
         })
     }
