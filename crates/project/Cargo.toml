[package]
name = "project"
version = "0.1.0"
edition.workspace = true
publish.workspace = true
license = "GPL-3.0-or-later"

[lints]
workspace = true

[lib]
path = "src/project.rs"
doctest = false

[features]
test-support = [
    "client/test-support",
    "language/test-support",
    "settings/test-support",
    "text/test-support",
    "prettier/test-support",
    "worktree/test-support",
    "gpui/test-support",
    "dap/test-support",
    "dap_adapters/test-support",
]

[dependencies]
aho-corasick.workspace = true
anyhow.workspace = true
async-trait.workspace = true
client.workspace = true
clock.workspace = true
collections.workspace = true
<<<<<<< HEAD
dap.workspace = true
dap_adapters.workspace = true
=======
diff.workspace = true
>>>>>>> 6f7f0f30
fs.workspace = true
futures.workspace = true
fuzzy.workspace = true
git.workspace = true
globset.workspace = true
gpui.workspace = true
http_client.workspace = true
itertools.workspace = true
language.workspace = true
log.workspace = true
lsp.workspace = true
node_runtime.workspace = true
image.workspace = true
parking_lot.workspace = true
pathdiff.workspace = true
paths.workspace = true
postage.workspace = true
prettier.workspace = true
worktree.workspace = true
rand.workspace = true
regex.workspace = true
remote.workspace = true
rpc.workspace = true
schemars.workspace = true
task.workspace = true
tempfile.workspace = true
serde.workspace = true
serde_json.workspace = true
settings.workspace = true
sha2.workspace = true
shellexpand.workspace = true
shlex.workspace = true
similar = "1.3"
smol.workspace = true
snippet.workspace = true
snippet_provider.workspace = true
terminal.workspace = true
text.workspace = true
toml.workspace = true
util.workspace = true
url.workspace = true
which.workspace = true
fancy-regex.workspace = true

[dev-dependencies]
client = { workspace = true, features = ["test-support"] }
collections = { workspace = true, features = ["test-support"] }
<<<<<<< HEAD
dap = { workspace = true, features = ["test-support"] }
dap_adapters = { workspace = true, features = ["test-support"] }
=======
diff = { workspace = true, features = ["test-support"] }
>>>>>>> 6f7f0f30
env_logger.workspace = true
fs = { workspace = true, features = ["test-support"] }
git2.workspace = true
gpui = { workspace = true, features = ["test-support"] }
language = { workspace = true, features = ["test-support"] }
lsp = { workspace = true, features = ["test-support"] }
prettier = { workspace = true, features = ["test-support"] }
pretty_assertions.workspace = true
release_channel.workspace = true
rpc = { workspace = true, features = ["test-support"] }
settings = { workspace = true, features = ["test-support"] }
unindent.workspace = true
util = { workspace = true, features = ["test-support"] }
worktree = { workspace = true, features = ["test-support"] }<|MERGE_RESOLUTION|>--- conflicted
+++ resolved
@@ -32,12 +32,9 @@
 client.workspace = true
 clock.workspace = true
 collections.workspace = true
-<<<<<<< HEAD
 dap.workspace = true
 dap_adapters.workspace = true
-=======
 diff.workspace = true
->>>>>>> 6f7f0f30
 fs.workspace = true
 futures.workspace = true
 fuzzy.workspace = true
@@ -85,12 +82,9 @@
 [dev-dependencies]
 client = { workspace = true, features = ["test-support"] }
 collections = { workspace = true, features = ["test-support"] }
-<<<<<<< HEAD
 dap = { workspace = true, features = ["test-support"] }
 dap_adapters = { workspace = true, features = ["test-support"] }
-=======
 diff = { workspace = true, features = ["test-support"] }
->>>>>>> 6f7f0f30
 env_logger.workspace = true
 fs = { workspace = true, features = ["test-support"] }
 git2.workspace = true
