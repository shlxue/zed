--- conflicted
+++ resolved
@@ -6,7 +6,7 @@
     blame::Blame,
     repository::{
         AskPassSession, Branch, CommitDetails, GitIndex, GitRepository, GitRepositoryCheckpoint,
-        PushOptions, Remote, RepoPath, ResetMode, VirtualBranchChange,
+        PushOptions, Remote, RepoPath, ResetMode,
     },
     status::{FileStatus, GitStatus, StatusCode, TrackedStatus, UnmergedStatus},
 };
@@ -151,7 +151,11 @@
         self.path()
     }
 
-    fn status(&self, path_prefixes: &[RepoPath]) -> BoxFuture<'static, Result<GitStatus>> {
+    fn status(
+        &self,
+        index: Option<GitIndex>,
+        path_prefixes: &[RepoPath],
+    ) -> BoxFuture<'static, Result<GitStatus>> {
         let path_prefixes = path_prefixes.to_vec();
         let workdir_path = self.dot_git_path.parent().unwrap();
 
@@ -387,11 +391,7 @@
         unimplemented!()
     }
 
-<<<<<<< HEAD
-    fn checkpoint(&self, _cx: AsyncApp) -> BoxFuture<'static, Result<GitRepositoryCheckpoint>> {
-=======
-    fn checkpoint(&self) -> BoxFuture<Result<GitRepositoryCheckpoint>> {
->>>>>>> af0011b9
+    fn checkpoint(&self) -> BoxFuture<'static, Result<GitRepositoryCheckpoint>> {
         unimplemented!()
     }
 
@@ -415,29 +415,15 @@
         &self,
         _base_checkpoint: GitRepositoryCheckpoint,
         _target_checkpoint: GitRepositoryCheckpoint,
-        _cx: AsyncApp,
     ) -> BoxFuture<Result<String>> {
         unimplemented!()
     }
 
-    fn create_index(&self, _cx: AsyncApp) -> BoxFuture<Result<GitIndex>> {
-        unimplemented!()
-    }
-
-    fn apply_diff(
-        &self,
-        _virtual_branch: GitIndex,
-        _diff: String,
-        _cx: AsyncApp,
-    ) -> BoxFuture<Result<()>> {
-        unimplemented!()
-    }
-
-    fn changes_for_virtual_branch(
-        &self,
-        _virtual_branch: GitIndex,
-        _cx: AsyncApp,
-    ) -> BoxFuture<Result<HashMap<RepoPath, VirtualBranchChange>>> {
+    fn create_index(&self) -> BoxFuture<Result<GitIndex>> {
+        unimplemented!()
+    }
+
+    fn apply_diff(&self, _index: GitIndex, _diff: String) -> BoxFuture<Result<()>> {
         unimplemented!()
     }
 }